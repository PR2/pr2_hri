# General setup
# -------------
language: python
python:
    - "2.7"
# Allows the python virtualenv to use apt-get installed packages, which
# is essential (as ROS recommends this and pip doesn't seem to contain
# all packages, or contains them with errors).
virtualenv:
    system_site_packages: true
# Allow caching of debian (apt-get) packages. This means they're cached
# on Travis, so we still have to download/install them, but it will be
# faster than going to the ubuntu repositories.
cache: apt
# Before anything, see if we can get the mongoDB troubles out of the way.
# Note that this is a Travis-CI specific problem; this is not needed in
# general.
before_install:
    - sudo apt-get --purge remove mongodb-10gen postgresql-9.2 postgresql-contrib-9.2 postgresql-9.3 postgresql-contrib-9.3
    - export ROS_DISTRO=hydro
    # Settings to make installing script more general.
    - export ROS_CI_DESKTOP=`lsb_release -cs`  # e.g. 'precise'
    - export ROS_MASTER_URI=http://localhost:11311

notifications:
    email: false
    slack:
      secure: "CImhCndn+xGNxWIaJDHz2GVhrs+EKvctfWW7XpgSYc3RyaEv3Nc9RLOxnLyjMrljXtxR7dIQ9GiN0YCMMeHZ8S2XAZkUMDSFBfxLoI+tW9H+RKqF7cG5KLtEH6TgMNxP5ZD0+0P9Ie70E4VTLrsaiu5O2yPo5KC/yhLlSDqbd8s="

# Commands to install dependencies
# --------------------------------
install:
    # Install ROS
    - sudo sh -c 'echo "deb http://packages.ros.org/ros/ubuntu `lsb_release -sc` main" > /etc/apt/sources.list.d/ros-latest.list'
    - wget http://packages.ros.org/ros.key -O - | sudo apt-key add -
    - sudo apt-get update -qq
    - sudo apt-get install -qq -y python-catkin-pkg python-rosdep python-wstool ros-$ROS_DISTRO-catkin ros-$ROS_DISTRO-ros
    - sudo pip install -U setuptools
    - sudo pip install -U catkin_tools
    - source /opt/ros/$ROS_DISTRO/setup.bash
    # Setup rosdep
    - sudo rosdep init
    - rosdep update
    # Create workspace.
    - mkdir -p ~/catkin_ws/src
    - mv ../pr2_pbd ~/catkin_ws/src
    - cd ~/catkin_ws/src
    - git clone https://github.com/jstnhuang/mongo_msg_db_msgs.git
    - git clone https://github.com/jstnhuang/mongo_msg_db.git
    - git clone https://github.com/hcrlab/blinky.git
    - git clone https://github.com/jstnhuang/agile_grasp.git
    - git clone https://github.com/jstnhuang/rapid.git
    - cd ~/catkin_ws
    - catkin init
    # Install dependencies
    - rosdep install --from-paths src --ignore-src --rosdistro=${ROS_DISTRO} -y

# Command to run tests
# --------------------
script:
    # Build
    - catkin build pr2_arm_control
    - catkin build pr2_pbd_gui
    - catkin build pr2_pbd_interaction
    - catkin build pr2_pbd_speech_recognition
    - catkin build pr2_social_gaze
    - catkin build tabletop_object_detector
<<<<<<< HEAD
    - cd ~/catkin_ws/src/pr2_pbd/pr2_pbd_interaction/test
    - python world_test.py
=======
    - source ~/catkin_ws/devel/setup.bash --extend
    # TODO(jstn): Separate out transform functionality from world module so this can be tested without installing a bunch of other stuff
    #- cd ~/catkin_ws/src/pr2_pbd/pr2_pbd_interaction/test
    #- python world_test.py
>>>>>>> 39bbf49c
# Real tests: crash because of Gazebo bugs
#    - roslaunch pr2_pbd_interaction simulated_robot.launch gui:=false
# Debug: trying to just run gazebo's table object launch (Gazebo bugs)
#    - rostest pr2_pbd_interaction test_endtoend.test
# Linter: last resort to getting *something* useful to run on Travis :-)
# NOTE(mbforbes): Add more files to this as they're completed.
#    - pep8 src/*.py test/*.py nodes/*.py<|MERGE_RESOLUTION|>--- conflicted
+++ resolved
@@ -65,15 +65,10 @@
     - catkin build pr2_pbd_speech_recognition
     - catkin build pr2_social_gaze
     - catkin build tabletop_object_detector
-<<<<<<< HEAD
-    - cd ~/catkin_ws/src/pr2_pbd/pr2_pbd_interaction/test
-    - python world_test.py
-=======
     - source ~/catkin_ws/devel/setup.bash --extend
     # TODO(jstn): Separate out transform functionality from world module so this can be tested without installing a bunch of other stuff
     #- cd ~/catkin_ws/src/pr2_pbd/pr2_pbd_interaction/test
     #- python world_test.py
->>>>>>> 39bbf49c
 # Real tests: crash because of Gazebo bugs
 #    - roslaunch pr2_pbd_interaction simulated_robot.launch gui:=false
 # Debug: trying to just run gazebo's table object launch (Gazebo bugs)
