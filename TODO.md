# TODO
I'm noting things here that I run into but don't want to take the time quite yet to do.

- Remove the update loop in interaction.py (and the update(...) function in Interaction.py). It can only lead to death (race conditions).

- Remove the interaction.py code alltogether; this is just an unnecessary wrapper around Interaction.py.

- Does `ProgrammedAction.get_requested_targets(...)` ever return something? This drives a large part of the `Interaction.update(...)` loop, so would be nice to remove if not.

- Trajectory business in Interaction.py should be refactored into a new class.

- Change all instances of `base_link` to `/base_link`

<<<<<<< HEAD
- Tests
	- Write tests to exercise code (start easy)
	- Use [coverage](http://nedbatchelder.com/code/coverage/) to run/document
	- Ignore generated test files in .gitignore
	- Add how to run tets to README
	- Auto testing / hosting / badge

- Documentation
	- Read about how to use [autodoc](http://sphinx-doc.org/ext/autodoc.html)
	- Make rst stubs probably for the code
	- Make commands / script to generate
	- Ignore genreated doc files in .gitignore (keep stubs probably?)
	- Add how to generate docs to README
	- Auto docs / hosting / linking?

- Automatic building
=======
- Fix the "Selected action step 5" text (should be like (2, RIGHT) or something to match the IK format. Currently just gives weird numbers so that each independent... or else the counting is broken when poses are deleted.)
>>>>>>> 1fee268f
<|MERGE_RESOLUTION|>--- conflicted
+++ resolved
@@ -11,7 +11,8 @@
 
 - Change all instances of `base_link` to `/base_link`
 
-<<<<<<< HEAD
+- Fix the "Selected action step 5" text (should be like (2, RIGHT) or something to match the IK format. Currently just gives weird numbers so that each independent... or else the counting is broken when poses are deleted.)
+
 - Tests
 	- Write tests to exercise code (start easy)
 	- Use [coverage](http://nedbatchelder.com/code/coverage/) to run/document
@@ -27,7 +28,4 @@
 	- Add how to generate docs to README
 	- Auto docs / hosting / linking?
 
-- Automatic building
-=======
-- Fix the "Selected action step 5" text (should be like (2, RIGHT) or something to match the IK format. Currently just gives weird numbers so that each independent... or else the counting is broken when poses are deleted.)
->>>>>>> 1fee268f
+- Automatic building