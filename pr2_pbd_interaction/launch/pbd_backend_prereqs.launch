<launch>
  <!-- This launches everything in the PbD backend stack EXCEPT for
  PbD itself (the interaction node).

  The purpose of splitting the launch files this way is for testing,
  both manual and automated. If the interaction node goes down, it can
  be brought up separately from all of its prerequisites.

  Note that this DOES NOT include the simulated robot. This (and
  pbd_backend in general) work on both the real and simulated robot.
  -->

<<<<<<< HEAD
  <arg name="kinect_frame_prefix" default="/head_mount_kinect" />
=======
>>>>>>> 25dc1d87
  <arg name="kinect_camera_name" default="head_mount_kinect" />
    
  <!-- These arguments can be passed in. -->
  <arg name="sim" default="false" />

  <!-- This makes the robot look around appropriately -->
  <include file="$(find pr2_social_gaze)/launch/gaze.launch"/>

<<<<<<< HEAD
    <include file="$(find pr2_moveit_config)/launch/move_group.launch" />

  <include file="$(find tabletop_object_detector)/launch/tabletop_segmentation.launch">
      <arg name="tabletop_segmentation_points_in" value="$(arg kinect_camera_name)/depth_registered/points" />
=======
  <include file="$(find pr2_moveit_config)/launch/move_group.launch" />

  <include file="$(find tabletop_object_detector)/launch/tabletop_segmentation.launch">
    <arg name="tabletop_segmentation_points_in" value="$(arg kinect_camera_name)/depth_registered/points" />
>>>>>>> 25dc1d87
  </include>

  <node name="pr2_arm_control" pkg="pr2_arm_control" type="arm_control_node.py" output="screen" />

  <include file="$(find pr2_pbd_interaction)/launch/fake_caster.launch" />

  <node name="mongo_msg_db" pkg="mongo_msg_db" type="db_node.py" />
  <node name="static_cloud_db" pkg="static_cloud_db" type="static_cloud_db.py" />

  <!-- Kinect launch -->
<<<<<<< HEAD
  <include file="$(find pr2_pbd_interaction)/launch/kinect_tf.launch" />
=======
  <include file="$(find pr2_pbd_interaction)/launch/kinect.launch" />
>>>>>>> 25dc1d87
</launch><|MERGE_RESOLUTION|>--- conflicted
+++ resolved
@@ -10,10 +10,6 @@
   pbd_backend in general) work on both the real and simulated robot.
   -->
 
-<<<<<<< HEAD
-  <arg name="kinect_frame_prefix" default="/head_mount_kinect" />
-=======
->>>>>>> 25dc1d87
   <arg name="kinect_camera_name" default="head_mount_kinect" />
     
   <!-- These arguments can be passed in. -->
@@ -22,17 +18,10 @@
   <!-- This makes the robot look around appropriately -->
   <include file="$(find pr2_social_gaze)/launch/gaze.launch"/>
 
-<<<<<<< HEAD
-    <include file="$(find pr2_moveit_config)/launch/move_group.launch" />
-
-  <include file="$(find tabletop_object_detector)/launch/tabletop_segmentation.launch">
-      <arg name="tabletop_segmentation_points_in" value="$(arg kinect_camera_name)/depth_registered/points" />
-=======
   <include file="$(find pr2_moveit_config)/launch/move_group.launch" />
 
   <include file="$(find tabletop_object_detector)/launch/tabletop_segmentation.launch">
     <arg name="tabletop_segmentation_points_in" value="$(arg kinect_camera_name)/depth_registered/points" />
->>>>>>> 25dc1d87
   </include>
 
   <node name="pr2_arm_control" pkg="pr2_arm_control" type="arm_control_node.py" output="screen" />
@@ -43,9 +32,5 @@
   <node name="static_cloud_db" pkg="static_cloud_db" type="static_cloud_db.py" />
 
   <!-- Kinect launch -->
-<<<<<<< HEAD
-  <include file="$(find pr2_pbd_interaction)/launch/kinect_tf.launch" />
-=======
   <include file="$(find pr2_pbd_interaction)/launch/kinect.launch" />
->>>>>>> 25dc1d87
 </launch>