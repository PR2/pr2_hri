"""Contains the World class as well as geometry-related helper functions.

Helper functions:
To get the end-effector pose of an arm in the base link:
    base_pose = get_absolute_pose(arm_state)

To transform an arm frame in general, use convert_ref_frame.
To transform the arm state to be relative to the base:
    transformed_arm_state = convert_ref_frame(arm_state, ArmState.ROBOT_BASE)

To transform the arm state to be relative to a landmark:
    transformed_state = convert_ref_frame(arm_state, ArmState.OBJECT, landmark)

More helper functions are available, see source for details.
"""

import copy
import threading
import numpy as np
import rospy
import tf
<<<<<<< HEAD
import re
from tf import TransformListener, TransformBroadcaster
=======
>>>>>>> 54a073dd
from geometry_msgs.msg import Quaternion, Vector3, Point, Pose, PoseStamped
from std_msgs.msg import ColorRGBA, Header
from visualization_msgs.msg import Marker, InteractiveMarker
from visualization_msgs.msg import InteractiveMarkerControl
from visualization_msgs.msg import InteractiveMarkerFeedback
from interactive_markers.menu_handler import MenuHandler
from actionlib_msgs.msg import GoalStatus
from pr2_pbd_interaction.msg import Landmark, ArmState
from pr2_pbd_interaction.response import Response
from pr2_social_gaze.msg import GazeGoal
from world_landmark import WorldLandmark

# Two objects must be closer than this to be considered 'the same'.
OBJ_SIMILAR_DIST_THRESHOLD = 0.075

# When adding objects, if they are closer than this they'll replace one
# another.
OBJ_ADD_DIST_THRESHOLD = 0.02

# How close to 'nearest' object something must be to be counted as
# 'near' it.
OBJ_NEAREST_DIST_THRESHOLD = 0.3

# Landmark distances below this will be clamped to zero.
OBJ_DIST_ZERO_CLAMP = 0.0001

# Scales
SCALE_TEXT = Vector3(0.0, 0.0, 0.03)
SURFACE_HEIGHT = 0.01  # 0.01 == 1cm (I think)
OFFSET_OBJ_TEXT_Z = 0.06  # How high objects' labels are above them.

# Colors
COLOR_OBJ = ColorRGBA(0.2, 0.8, 0.0, 0.6)
COLOR_SURFACE = ColorRGBA(0.8, 0.0, 0.4, 0.4)
COLOR_TEXT = ColorRGBA(0.0, 0.0, 0.0, 0.5)

# Frames
BASE_LINK = 'base_link'

# Time
MARKER_DURATION = rospy.Duration(2)
# How long to pause when waiting for external code, like gaze actions or
# object segmentation, to finish before checking again.
PAUSE_SECONDS = rospy.Duration(0.1)


def get_pose_from_transform(transform):
    """Returns pose for transformation matrix.

    Args:
        transform (Matrix3x3): (I think this is the correct type.
            See ActionStepMarker as a reference for how to use.)

    Returns:
        Pose
    """
    pos = transform[:3, 3].copy()
    rot = tf.transformations.quaternion_from_matrix(transform)
    return Pose(Point(pos[0], pos[1], pos[2]),
                Quaternion(rot[0], rot[1], rot[2], rot[3]))


def get_matrix_from_pose(pose):
    """Returns the transformation matrix for given pose.

    Args:
        pose (Pose)

    Returns:
        Matrix3x3: (I think this is the correct type. See
            ActionStepMarker as a reference for how to use.)
    """
    pp, po = pose.position, pose.orientation
    rotation = [po.x, po.y, po.z, po.w]
    transformation = tf.transformations.quaternion_matrix(rotation)
    position = [pp.x, pp.y, pp.z]
    transformation[:3, 3] = position
    return transformation


def convert_ref_frame(arm_state, ref_frame, ref_frame_obj=Landmark()):
    """Transforms an arm frame to a new ref. frame.

    Args:
        arm_state (ArmState): The arm state to transform
        ref_frame (int): One of ArmState.*, the desired reference frame to
            transform into.
        ref_frame_obj (Landmark): The landmark to transform relative to.

    Returns:
        ArmState: A copy of arm_state, but transformed.
    """
    output_state = copy.deepcopy(arm_state)
    ref_frame_obj_copy = copy.deepcopy(ref_frame_obj)
    if ref_frame == ArmState.ROBOT_BASE:
        if arm_state.refFrame == ArmState.ROBOT_BASE:
            pass  # Nothing to do
        elif arm_state.refFrame == ArmState.OBJECT:
            # Transform from object to robot base.
            ee_in_obj = get_matrix_from_pose(arm_state.ee_pose)
            obj_pose = arm_state.refFrameLandmark.pose  # In base frame
            obj_to_base = get_matrix_from_pose(obj_pose)
            abs_ee_pose = get_pose_from_transform(
                np.dot(obj_to_base, ee_in_obj))
            output_state.ee_pose = abs_ee_pose
            output_state.refFrame = ArmState.ROBOT_BASE
            output_state.refFrameLandmark = Landmark()
        else:
            rospy.logerr(
                'Unhandled reference frame conversion: {} to {}'.format(
                    arm_state.refFrame, ref_frame))
    elif ref_frame == ArmState.OBJECT:
        if arm_state.refFrame == ArmState.ROBOT_BASE:
            # Transform from robot base to provided object.
            arm_in_base = get_matrix_from_pose(arm_state.ee_pose)
            base_to_obj = np.linalg.inv(
                get_matrix_from_pose(ref_frame_obj.pose))
            rel_ee_pose = get_pose_from_transform(
                np.dot(base_to_obj, arm_in_base))
            output_state.ee_pose = rel_ee_pose
            output_state.refFrame = ArmState.OBJECT
            output_state.refFrameLandmark = ref_frame_obj_copy
        elif arm_state.refFrame == ArmState.OBJECT:
            if arm_state.refFrameLandmark.name == ref_frame_obj.name:
                pass  # Nothing to do
            else:
                # Transform from arm state's object to provided object.
                ee_in_source_obj = get_matrix_from_pose(arm_state.ee_pose)
                source_obj_to_base = get_matrix_from_pose(
                    arm_state.refFrameLandmark.pose)
                base_to_target_obj = np.linalg.inv(
                    get_matrix_from_pose(ref_frame_obj.pose))
                rel_ee_pose = get_pose_from_transform(
                    np.dot(np.dot(base_to_target_obj, source_obj_to_base),
                           ee_in_source_obj))
                output_state.ee_pose = rel_ee_pose
                output_state.refFrame = ArmState.OBJECT
                output_state.refFrameLandmark = ref_frame_obj_copy
        else:
            rospy.logerr(
                'Unhandled reference frame conversion: {} to {}'.format(
                    arm_state.refFrame, ref_frame))
    return output_state


def get_absolute_pose(arm_state):
    """Returns absolute pose of an end effector state (transforming
    if relative).

    Args:
        arm_state (ArmState)

    Returns:
        Pose
    """
    if arm_state.refFrame == ArmState.OBJECT:
        transformed_arm_state = convert_ref_frame(arm_state,
                                                  ArmState.ROBOT_BASE)
        return transformed_arm_state.ee_pose
    else:
        return arm_state.ee_pose


def pose_distance(pose1, pose2, is_on_table=True):
    """Returns distance between two world poses.

    Args:
        pose1 (Pose)
        pose2 (Pose)
        is_on_table (bool, optional): Whether the objects are on the
            table (if so, disregards z-values in computations).

    Returns:
        float
    """
    if pose1 == [] or pose2 == []:
        return 0.0
    else:
        p1p = pose1.position
        p2p = pose2.position
        if is_on_table:
            arr1 = np.array([p1p.x, p1p.y])
            arr2 = np.array([p2p.x, p2p.y])
        else:
            arr1 = np.array([p1p.x, p1p.y, p1p.z])
            arr2 = np.array([p2p.x, p2p.y, p2p.z])
        dist = np.linalg.norm(arr1 - arr2)
        if dist < OBJ_DIST_ZERO_CLAMP:
            dist = 0
        return dist


def object_dissimilarity(obj1, obj2):
    """Returns distance between two objects.

    Returns:
        float
    """
    d1 = obj1.dimensions
    d2 = obj2.dimensions
    return np.linalg.norm(
        np.array([d1.x, d1.y, d1.z]) - np.array([d2.x, d2.y, d2.z]))


def get_ref_from_name(ref_name):
    """Returns the reference frame type from the reference frame
    name specified by ref_name.

    Args:
        ref_name (str): Name of a referene frame.

    Returns:
        int: One of ArmState.*, the number code of the reference
            frame specified by ref_name.
    """
    if ref_name == 'base_link':
        return ArmState.ROBOT_BASE
    else:
        return ArmState.OBJECT


def get_most_similar_obj(ref_object, ref_frame_list):
    """Finds the most similar object in the world.

    Args:
        ref_object (?)
        ref_frame_list ([Landmark]): List of objects (as defined by
            Landmark.msg).

    Returns:
        Landmark|None: As in one of Landmark.msg, or None if no object
            was found close enough.
    """
    best_dist = 10000  # Not a constant; an absurdly high number.
    chosen_obj = None
    for ref_frame in ref_frame_list:
        dist = object_dissimilarity(ref_frame, ref_object)
        if dist < best_dist:
            best_dist = dist
            chosen_obj = ref_frame
    if chosen_obj is None:
        rospy.loginfo('Did not find a similar object.')
    else:
        rospy.loginfo('Landmark dissimilarity is --- ' + str(best_dist))
        if best_dist > OBJ_SIMILAR_DIST_THRESHOLD:
            rospy.loginfo('Found some objects, but not similar enough.')
            chosen_obj = None
        else:
            rospy.loginfo(
                'Most similar to new object: ' + str(chosen_obj.name))

    # Regardless, return the "closest object," which may be None.
    return chosen_obj

# ##################################################################
# Private helper functions
# ##################################################################


def _get_mesh_marker(marker, mesh):
    """Generates and returns a marker from a mesh.

    Args:
        marker (Marker)
        mesh (Mesh)

    Returns:
        Marker
    """
    marker.type = Marker.TRIANGLE_LIST
    index = 0
    marker.scale = Vector3(1.0, 1.0, 1.0)
    while index + 2 < len(mesh.triangles):
        if (mesh.triangles[index] < len(mesh.vertices) and
            mesh.triangles[index + 1] < len(mesh.vertices) and
            mesh.triangles[index + 2] < len(mesh.vertices)):
            marker.points.append(mesh.vertices[mesh.triangles[index]])
            marker.points.append(mesh.vertices[mesh.triangles[index + 1]])
            marker.points.append(mesh.vertices[mesh.triangles[index + 2]])
            index += 3
        else:
            rospy.logerr('Mesh contains invalid triangle!')
            break
    return marker


def _get_surface_marker(pose, dimensions):
    """Returns a surface marker with provided pose and dimensions.

    Args:
        pose (Pose)
        dimensions  (Vector3)

    Returns:
        InteractiveMarker
    """
    int_marker = InteractiveMarker()
    int_marker.name = 'surface'
    int_marker.header.frame_id = BASE_LINK
    int_marker.pose = pose
    int_marker.scale = 1
    button_control = InteractiveMarkerControl()
    button_control.interaction_mode = InteractiveMarkerControl.BUTTON
    button_control.always_visible = True
    object_marker = Marker(type=Marker.CUBE,
                           id=2000,
                           lifetime=MARKER_DURATION,
                           scale=dimensions,
                           header=Header(frame_id=BASE_LINK),
                           color=COLOR_SURFACE,
                           pose=pose)
    button_control.markers.append(object_marker)
    text_pos = Point()
    position = pose.position
    dimensions = dimensions
    text_pos.x = position.x + dimensions.x / 2 - 0.06
    text_pos.y = position.y - dimensions.y / 2 + 0.06
    text_pos.z = position.z + dimensions.z / 2 + 0.06
    text_marker = Marker(type=Marker.TEXT_VIEW_FACING,
                         id=2001,
                         scale=SCALE_TEXT,
                         text=int_marker.name,
                         color=COLOR_TEXT,
                         header=Header(frame_id=BASE_LINK),
                         pose=Pose(text_pos, Quaternion(0, 0, 0, 1)))
    button_control.markers.append(text_marker)
    int_marker.controls.append(button_control)
    return int_marker

<<<<<<< HEAD
    selected_obj_side = None

    side_refs = []

    side_markers = []

    #master_markers = []

    def __init__(self):
        # Public attributes
        if World.tf_listener is None:
            World.tf_listener = TransformListener()
        self.surface = None
	World.side_refs = []
	World.side_markers = []

        # Private attributes
        self._lock = threading.Lock()
        self._tf_broadcaster = TransformBroadcaster()
        self._im_server = InteractiveMarkerServer('world_objects')
	
	self._marker_controllers = []
        self._obj_sides = []
        rospy.wait_for_service('tabletop_segmentation')
        self._segmentation_service = rospy.ServiceProxy(
            'tabletop_segmentation',
            TabletopSegmentation)

        # rospy.wait_for_service('find_cluster_bounding_box')
        # self._bb_service = rospy.ServiceProxy(
        #     'find_cluster_bounding_box',
        #     FindClusterBoundingBox)
        
        # self._object_action_client = actionlib.SimpleActionClient(
        #     'object_detection_user_command',
        #     UserCommandAction)
        # self._object_action_client.wait_for_server()

        # rospy.loginfo(
        #     'Interactive object detection action server has responded.')

        # Setup other ROS machinery
        # rospy.Subscriber(
        #     'interactive_object_recognition_result',
        #     GraspableLandmarkList,
        #     self.receive_object_info)
        # rospy.Subscriber('tabletop_segmentation_markers',
        #     Marker,
        #     self.receive_table_marker)

        # Init
        self.clear_all_objects()
=======

class World:
    """World maintains the list of landmarks (WorldLandmark) in the scene.
>>>>>>> 54a073dd

    It also updates the scene visualization.
    Note that landmarks are sometimes called objects or frames.

<<<<<<< HEAD
    @staticmethod
    def get_pose_from_transform(transform):
        '''Returns pose for transformation matrix.
        Args:
            transform (Matrix3x3): (I think this is the correct type.
                See ActionStepMarker as a reference for how to use.)
        Returns:
            Pose
        '''
        pos = transform[:3, 3].copy()
        rot = tf.transformations.quaternion_from_matrix(transform)
        return Pose(
            Point(pos[0], pos[1], pos[2]),
            Quaternion(rot[0], rot[1], rot[2], rot[3])
        )

    @staticmethod
    def get_matrix_from_pose(pose):
        '''Returns the transformation matrix for given pose.
        Args:
            pose (Pose)
        Returns:
            Matrix3x3: (I think this is the correct type. See
                ActionStepMarker as a reference for how to use.)
        '''
        pp, po = pose.position, pose.orientation
        rotation = [po.x, po.y, po.z, po.w]
        transformation = tf.transformations.quaternion_matrix(rotation)
        position = [pp.x, pp.y, pp.z]
        transformation[:3, 3] = position
        return transformation

    @staticmethod
    def get_absolute_pose(arm_state):
        '''Returns absolute pose of an end effector state (transforming
        if relative).
        Args:
            arm_state (ArmState)
        Returns:
            Pose
        '''

        if arm_state.refFrame == ArmState.OBJECT:
            arm_state_copy = ArmState(
                arm_state.refFrame, Pose(
                    arm_state.ee_pose.position,
                    arm_state.ee_pose.orientation),
                arm_state.joint_pose[:],
                arm_state.refFrameLandmark)
            World.convert_ref_frame(arm_state_copy, ArmState.ROBOT_BASE)
            return arm_state_copy.ee_pose
        else:
            return arm_state.ee_pose

    @staticmethod
    def get_most_similar_obj(ref_object, ref_frame_list):
        '''Finds the most similar object in the world.
        Args:
            ref_object (?)
            ref_frame_list ([Landmark]): List of objects (as defined by
                Landmark.msg).
        Returns:
            Landmark|None: As in one of Landmark.msg, or None if no object
                was found close enough.
        '''
        best_dist = 10000  # Not a constant; an absurdly high number.
        chosen_obj = None
        for ref_frame in ref_frame_list:
            dist = World.object_dissimilarity(ref_frame, ref_object)
            if dist < best_dist:
                best_dist = dist
                chosen_obj = ref_frame
        if chosen_obj is None:
            rospy.loginfo('Did not find a similar object.')
        else:
            rospy.loginfo('Landmark dissimilarity is --- ' + str(best_dist))
            if best_dist > OBJ_SIMILAR_DIST_THRESHHOLD:
                rospy.loginfo('Found some objects, but not similar enough.')
                chosen_obj = None
            else:
                rospy.loginfo(
                    'Most similar to new object: ' + str(chosen_obj.name))

        # Regardless, return the "closest object," which may be None.
        return chosen_obj

    @staticmethod
    def get_frame_list():
        '''Function that returns the list of reference frames (Landmarks).
        Returns:
            [Landmark]: List of Landmark (as defined by Landmark.msg), the
                current reference frames. (Edited to include object sides)
        '''
        return [w_obj.object for w_obj in World.objects] + [ref for ref in World.side_refs]

    @staticmethod
    def has_objects():
        '''Returns whether there are any objects (reference frames).
        Returns:
            bool
        '''
        return len(World.objects) > 0

    @staticmethod
    def object_dissimilarity(obj1, obj2):
        '''Returns distance between two objects.
        Returns:
            float
        '''
        d1 = obj1.dimensions
        d2 = obj2.dimensions
        return norm(array([d1.x, d1.y, d1.z]) - array([d2.x, d2.y, d2.z]))

    @staticmethod
    def get_ref_from_name(ref_name):
        '''Returns the reference frame type from the reference frame
        name specified by ref_name.
        Args:
            ref_name (str): Name of a referene frame.
        Returns:
            int: One of ArmState.*, the number code of the reference
                frame specified by ref_name.
        '''
        if ref_name == 'base_link':
            return ArmState.ROBOT_BASE
        else:
            return ArmState.OBJECT

    @staticmethod
    def convert_ref_frame(arm_frame, ref_frame, ref_frame_obj=Landmark()):
        '''Transforms an arm frame to a new ref. frame.
        Args:
            arm_frame (ArmState)
            ref_frame (int): One of ArmState.*
            ref_frame_obj (Landmark): As in Landmark.msg
        Returns:
            ArmState: arm_frame (passed in), but modified.
        '''
        if ref_frame == ArmState.ROBOT_BASE:
            if arm_frame.refFrame == ArmState.ROBOT_BASE:
                # Transform from robot base to itself (nothing to do).
                rospy.logdebug(
                    'No reference frame transformations needed (both ' +
                    'absolute).')
            elif arm_frame.refFrame == ArmState.OBJECT:
		# Transform from object to robot base.
		abs_ee_pose = World.transform(
                    arm_frame.ee_pose,
                    arm_frame.refFrameLandmark.name,
                    'base_link'
                )
                arm_frame.ee_pose = abs_ee_pose
                arm_frame.refFrame = ArmState.ROBOT_BASE
                arm_frame.refFrameLandmark = Landmark()
            else:
                rospy.logerr(
                    'Unhandled reference frame conversion: ' +
                    str(arm_frame.refFrame) + ' to ' + str(ref_frame))
        elif ref_frame == ArmState.OBJECT:
            if arm_frame.refFrame == ArmState.ROBOT_BASE:
                # Transform from robot base to object.
		rel_ee_pose = World.transform(arm_frame.ee_pose, 'base_link', ref_frame_obj.name)
                arm_frame.ee_pose = rel_ee_pose
                arm_frame.refFrame = ArmState.OBJECT
                arm_frame.refFrameLandmark = ref_frame_obj
            elif arm_frame.refFrame == ArmState.OBJECT:
                # Transform between the same object (nothing to do).
                if arm_frame.refFrameLandmark.name == ref_frame_obj.name:
                    rospy.logdebug(
                        'No reference frame transformations needed (same ' +
                        'object).')
                else:
                    # Transform between two different objects.
		    rel_ee_pose = World.transform(
                        arm_frame.ee_pose,
                        arm_frame.refFrameLandmark.name,
                        ref_frame_obj.name
                    )
                    arm_frame.ee_pose = rel_ee_pose
                    arm_frame.refFrame = ArmState.OBJECT
                    arm_frame.refFrameLandmark = ref_frame_obj
            else:
                rospy.logerr(
                    'Unhandled reference frame conversion: ' +
                    str(arm_frame.refFrame) + ' to ' + str(ref_frame))
        return arm_frame

    @staticmethod
    def has_object(object_name):
        '''Returns whether the world contains an Landmark with object_name.
=======
    To populate the object list, call:
        world.update_object_pose()
    This causes the robot to look down and segment the tabletop scene.
    The detected objects will be named "thing 0," "thing 1," and so on.
    This also causes the robot to broadcast the TF frame of each object.

    To get a list of WorldLandmarks:
        world_landmarks = world.get_frame_list()

    To check if there even are any landmarks currently:
        world.has_objects()

    To check if there is an object with a specific name:
        world.has_object('thing 1')

    'base_link' is a special frame that is assumed to always exist.
    To check if a frame ID is valid (either it is an object or it is the base
    link):
        world.is_frame_valid('thing 1')
        world.is_frame_valid('base_link')

    To delete all objects:
        world.clear_all_objects()

    To find the nearest object within 40 cm to an arm pose (provided in
    the base frame):
        obj = world.get_nearest_object(arm_pose)
    """

    def __init__(self, tf_listener, im_server, segment_tabletop):
        """Construct a World instance.

        Args:
            tf_listener: A tf.TransformListener
            im_server: An InteractiveMarkerServer for visualizing objects.
            segment_tabletop: A rospy.ServiceProxy for the tabletop
                segmentation service.
        """
        self._objects = []  # Type: [WorldLandmark]
        self._surface = None
        self._lock = threading.Lock()
        self._tf_listener = tf_listener
        self._im_server = im_server
        self._segment_tabletop = segment_tabletop
        self.clear_all_objects()

    def get_frame_list(self):
        """Function that returns the list of reference frames (Landmarks).

        Returns:
            [Landmark]: List of Landmark (as defined by Landmark.msg), the
                current reference frames.
        """
        return [w_obj.object for w_obj in self._objects]

    def has_objects(self):
        """Returns whetehr there are any objects (reference frames).

        Returns:
            bool
        """
        return len(self._objects) > 0

    def has_object(self, object_name):
        """Returns whether the world contains an Landmark with object_name.

>>>>>>> 54a073dd
        Args:
            object_name (str)
        Returns:
            bool
<<<<<<< HEAD
        '''
        return object_name in ([wobj.object.name for wobj in World.objects] + [ref.name for ref in World.side_refs])

    @staticmethod
    def is_frame_valid(object_name):
        '''Returns whether the frame (object) name is valid for transforms.
=======
        """
        return object_name in [wobj.object.name for wobj in self._objects]

    def is_frame_valid(self, object_name):
        """Returns whether the frame (object) name is valid for
        transforms.

>>>>>>> 54a073dd
        Args:
            object_name (str)
        Returns:
            bool
<<<<<<< HEAD
        '''
        return object_name == 'base_link' or World.has_object(object_name)

    @staticmethod
    def transform(pose, from_frame, to_frame):
        '''Transforms a pose between two reference frames. If there is a
        TF exception or object does not exist, it will return the pose
        back without any transforms.
        Args:
            pose (Pose)
            from_frame (str)
            to_frame (str)
        Returns:
            Pose
        '''
        if World.is_frame_valid(from_frame) and World.is_frame_valid(to_frame):
            pose_stamped = PoseStamped()
            try:
                common_time = World.tf_listener.getLatestCommonTime(
                    from_frame, to_frame)
                pose_stamped.header.stamp = common_time
                pose_stamped.header.frame_id = from_frame
                pose_stamped.pose = pose
                rel_ee_pose = World.tf_listener.transformPose(
                    to_frame, pose_stamped)
                return rel_ee_pose.pose
            except tf.Exception:
                rospy.logerr('TF exception during transform.')
                return pose
            except rospy.ServiceException:
                rospy.logerr('ServiceException during transform.')
                return pose
        else:
            rospy.logdebug(
                'One of the frame objects might not exist: ' + from_frame +
                ' or ' + to_frame)
            return pose

    @staticmethod
    def pose_distance(pose1, pose2, is_on_table=True):
        '''Returns distance between two world poses.
        Args:
            pose1 (Pose)
            pose2 (Pose)
            is_on_table (bool, optional): Whether the objects are on the
                table (if so, disregards z-values in computations).
        Returns:
            float
        '''
        if pose1 == [] or pose2 == []:
            return 0.0
        else:
            p1p = pose1.position
            p2p = pose2.position
            if is_on_table:
                arr1 = array([p1p.x, p1p.y])
                arr2 = array([p2p.x, p2p.y])
            else:
                arr1 = array([p1p.x, p1p.y, p1p.z])
                arr2 = array([p2p.x, p2p.y, p2p.z])
            dist = norm(arr1 - arr2)
            if dist < OBJ_DIST_ZERO_CLAMP:
                dist = 0
            return dist

    @staticmethod
    def log_pose(log_fn, pose):
        '''For printing a pose to rosout. We don't do it on one line
        becuase that messes up the indentation with the rest of the log.
        Args:
            log_fn (function(str)): A logging function that takes a
                string as an argument. For example, rospy.loginfo.
            pose (Pose): The pose to log
        '''
        p, o = pose.position, pose.orientation
        log_fn(' - position: (%f, %f, %f)' % (p.x, p.y, p.z))
        log_fn(' - orientation: (%f, %f, %f, %f)' % (o.x, o.y, o.z, o.w))



    @staticmethod
    def wait_for_selection():
	'''Waits for an object side to be selected.

	Returns:
	    World.selected_obj_side (InteractiveMarkerFeedback)
	'''
	World.selected_obj_side = None
	while (World.selected_obj_side == None):
	    time.sleep(0.01)
	return World.selected_obj_side
	    

    # ##################################################################
    # Static methods: Internal ("private")
    # ##################################################################

    @staticmethod
    def _get_mesh_marker(marker, mesh):
        '''Generates and returns a marker from a mesh.
        Args:
            marker (Marker)
            mesh (Mesh)
        Returns:
            Marker
        '''
        marker.type = Marker.TRIANGLE_LIST
        index = 0
        marker.scale = Vector3(1.0, 1.0, 1.0)
        while index + 2 < len(mesh.triangles):
            if (mesh.triangles[index] < len(mesh.vertices)
                    and mesh.triangles[index + 1] < len(mesh.vertices)
                    and mesh.triangles[index + 2] < len(mesh.vertices)):
                marker.points.append(mesh.vertices[mesh.triangles[index]])
                marker.points.append(mesh.vertices[mesh.triangles[index + 1]])
                marker.points.append(mesh.vertices[mesh.triangles[index + 2]])
                index += 3
            else:
                rospy.logerr('Mesh contains invalid triangle!')
                break
        return marker

    @staticmethod
    def _get_surface_marker(pose, dimensions):
        '''Returns a surface marker with provided pose and dimensions.
        Args:
            pose (Pose)
            dimensions  (Vector3)
        Returns:
            InteractiveMarker
        '''
        int_marker = InteractiveMarker()
        int_marker.name = 'surface'
        int_marker.header.frame_id = BASE_LINK
        int_marker.pose = pose
        int_marker.scale = 1
        button_control = InteractiveMarkerControl()
        button_control.interaction_mode = InteractiveMarkerControl.BUTTON
        button_control.always_visible = True
        object_marker = Marker(
            type=Marker.CUBE,
            id=2000,
            lifetime=MARKER_DURATION,
            scale=dimensions,
            header=Header(frame_id=BASE_LINK),
            color=COLOR_SURFACE,
            pose=pose
        )
        button_control.markers.append(object_marker)
        text_pos = Point()
        position = pose.position
        dimensions = dimensions
        text_pos.x = position.x + dimensions.x / 2 - 0.06
        text_pos.y = position.y - dimensions.y / 2 + 0.06
        text_pos.z = position.z + dimensions.z / 2 + 0.06
        text_marker = Marker(
            type=Marker.TEXT_VIEW_FACING,
            id=2001,
            scale=SCALE_TEXT, text=int_marker.name,
            color=COLOR_TEXT,
            header=Header(frame_id=BASE_LINK),
            pose=Pose(text_pos, Quaternion(0, 0, 0, 1))
        )
        button_control.markers.append(text_marker)
        int_marker.controls.append(button_control)
        return int_marker

    # ##################################################################
    # Instance methods: Public (API)
    # ##################################################################
=======
        """
        return object_name == 'base_link' or self.has_object(object_name)
>>>>>>> 54a073dd

    def update_object_pose(self):
        """ Function to externally update an object pose."""
        # Look down at the table.
        rospy.loginfo('Head attempting to look at table.')
        Response.force_gaze_action(GazeGoal.LOOK_DOWN)
        while (Response.gaze_client.get_state() == GoalStatus.PENDING or
               Response.gaze_client.get_state() == GoalStatus.ACTIVE):
            rospy.sleep(PAUSE_SECONDS)
        if Response.gaze_client.get_state() != GoalStatus.SUCCEEDED:
            rospy.logerr('Could not look down to take table snapshot')
            return False
        rospy.loginfo('Head is now (successfully) staring at table.')

        try:
            resp = self._segment_tabletop()
            rospy.loginfo("Adding landmarks")
	    self._obj_sides = []
            self._reset_objects()

            # add the table
            xmin = resp.table.x_min
            ymin = resp.table.y_min
            xmax = resp.table.x_max
            ymax = resp.table.y_max
            depth = xmax - xmin
            width = ymax - ymin

            pose = resp.table.pose.pose
            pose.position.x = pose.position.x + xmin + depth / 2
            pose.position.y = pose.position.y + ymin + width / 2
            dimensions = Vector3(depth, width, 0.01)
            self._surface = _get_surface_marker(pose, dimensions)
            self._im_server.insert(self._surface, self.marker_feedback_cb)
            self._im_server.applyChanges()

            for cluster in resp.clusters:
                points = cluster.points
                if (len(points) == 0):
                    return Point(0, 0, 0)
                [minX, maxX, minY, maxY, minZ,
                 maxZ] = [points[0].x, points[0].x, points[0].y, points[0].y,
                          points[0].z, points[0].z]
                for pt in points:
                    minX = min(minX, pt.x)
                    minY = min(minY, pt.y)
                    minZ = min(minZ, pt.z)
                    maxX = max(maxX, pt.x)
                    maxY = max(maxY, pt.y)
                    maxZ = max(maxZ, pt.z)
<<<<<<< HEAD
		object_sides_list = {'minX':minX, 'minY':minY, 'minZ':minZ, 'maxX':maxX, 'maxY':maxY, 'maxZ':maxZ}
		self._obj_sides += [object_sides_list]
                self._add_new_object(Pose(Point((minX + maxX) / 2, (minY + maxY) / 2,
                                                (minZ + maxZ) / 2), Quaternion(0, 0, 0, 1)),
                                     Point(maxX - minX, maxY - minY, maxZ - minZ), False)
=======
                self._add_new_object(
                    Pose(Point((minX + maxX) / 2, (minY + maxY) / 2,
                               (minZ + maxZ) / 2), Quaternion(0, 0, 0, 1)),
                    Point(maxX - minX, maxY - minY, maxZ - minZ), False)
>>>>>>> 54a073dd
            return True

        except rospy.ServiceException, e:
            print "Call to segmentation service failed: %s" % e
            return False

<<<<<<< HEAD
    @staticmethod
    def get_tf_pose(tf_name, ref_frame='base_link'):
        ''' Returns end effector pose for the arm.'''
        try:
            time = World.tf_listener.getLatestCommonTime(ref_frame,
                                                         tf_name)
            (position, orientation) = World.tf_listener.lookupTransform(
                                                ref_frame, tf_name, time)
            tf_pose = Pose()
            tf_pose.position = Point(position[0], position[1], position[2])
            tf_pose.orientation = Quaternion(orientation[0], orientation[1],
                                             orientation[2], orientation[3])
            return tf_pose
        except (tf.LookupException, tf.ConnectivityException,
                tf.ExtrapolationException) as e:
            rospy.logwarn('Something wrong with transform request: ' + str(e))
            return None

=======
>>>>>>> 54a073dd
    def clear_all_objects(self):
        """Removes all objects from the world."""
        self._reset_objects()
        self._remove_surface()

    def get_nearest_object(self, arm_pose):
<<<<<<< HEAD
        '''Returns the nearest object, if one exists.
=======
        """Returns the nearest object, if one exists.

>>>>>>> 54a073dd
        Args:
            arm_pose (Pose): End-effector pose.
        Returns:
            Landmark|None: As in Landmark.msg, the nearest object (if it
                is close enough), or None if there were none close
                enough.
        """
        # First, find which object is the closest.
        distances = []
        for wobj in self._objects:
            dist = pose_distance(wobj.object.pose, arm_pose)
            distances.append(dist)

        # Then, see if the closest is actually below our threshold for
        # a 'closest object.'
        if len(distances) > 0:
            if min(distances) < OBJ_NEAREST_DIST_THRESHOLD:
                chosen = distances.index(min(distances))
                return self._objects[chosen].object

        # We didn't have any objects or none were close enough.
        return None

    def marker_feedback_cb(self, feedback):
<<<<<<< HEAD
        '''Callback for when feedback from a marker is received.
=======
        """Callback for when feedback from a marker is received.

>>>>>>> 54a073dd
        Args:
            feedback (InteractiveMarkerFeedback)
        """
        if feedback.event_type == InteractiveMarkerFeedback.BUTTON_CLICK:
            rospy.loginfo('Clicked on object ' + str(feedback.marker_name))
<<<<<<< HEAD
            rospy.loginfo('Number of objects ' + str(len(World.objects)))

	    object_name = feedback.marker_name
	    '''for int_marker in World.master_markers:
		if int_marker.name == object_name:
		    master = int_marker
		    break'''

	    World.selected_obj_side = feedback
=======
            rospy.loginfo('Number of objects ' + str(len(self._objects)))
>>>>>>> 54a073dd
        else:
            # This happens a ton, and doesn't need to be logged like
            # normal events (e.g. clicking on most marker controls
            # fires here).
            rospy.logdebug('Unknown event: ' + str(feedback.event_type))

    def make_mark(self, obj_name):
	'''Creates the base marker for the side of an object.
	
	Args:
	    obj_name (String) The name of the object this side is part of.

	Returns:
	    marker (Marker)
	'''
	marker = Marker()
	marker.type = Marker.CUBE
	marker.header.frame_id = obj_name
	marker.action = Marker.ADD
	marker.color.r = 0.0
	marker.color.g = 0.5
	marker.color.b = 0.5
	marker.color.a = 0.6
	marker.pose.orientation.x = 0
	marker.pose.orientation.y = 0
	marker.pose.orientation.z = 0
	marker.pose.orientation.w = 1
	return marker

    def make_cont(self, parent):
	'''Creates the controller for the marker for the side of an object.
	
	Args:
	    parent (Marker)

	Returns:
	    control (MarkerController)
	'''
	control = InteractiveMarkerControl()
        control.interaction_mode = InteractiveMarkerControl.BUTTON
        control.always_visible = True
	control.name = parent.ns
	return control

    def make_ref(self, parent):
	'''Creates the reference frame for the side of an object.

	Args:
	    parent (Marker)

	Returns:
	    ref (Landmark)
	'''
	ref = Landmark()
	ref.type = 1
	ref.pose.position.x = parent.pose.position.x
	ref.pose.position.y = parent.pose.position.y
	ref.pose.position.z = parent.pose.position.z
	ref.pose.orientation.x = parent.pose.orientation.x
	ref.pose.orientation.y = parent.pose.orientation.y
	ref.pose.orientation.z = parent.pose.orientation.z
	ref.pose.orientation.w = parent.pose.orientation.w
	ref.name = parent.ns + " Ref"
	ref.dimensions.x = parent.scale.x
	ref.dimensions.y = parent.scale.y
	ref.dimensions.z = parent.scale.z
	return ref

    def test_existing(self, loc, subject, subject_cont, subject_ref):
	'''Tests whether it is necessary to create another marker or simply replace an existing one.

	Args:
	    subject (Marker)
	    subject_cont (InteractiveMarkerController)
	    subject_ref (Landmark)
	'''
	#create_new = True
	#replace_id = None
	rospy.loginfo("Loc: " + str(loc))
	rospy.loginfo("(Before) len World.side_markers: " + str(len(World.side_markers)))
	rospy.loginfo("(Before) len self._marker_controllers: " + str(len(self._marker_controllers)))
	rospy.loginfo("(Before) len World.side_refs: " + str(len(World.side_refs)))
	if loc >= len(World.side_markers) or (loc == 0 and len(World.side_markers) == 0):
	    #create_new = True
	    rospy.loginfo("Creating new side")
	    World.side_markers.append(subject)
	    rospy.loginfo("len World.side_markers: " + str(len(World.side_markers)))
	    self._marker_controllers.append(subject_cont)
	    rospy.loginfo("len self._marker_controllers: " + str(len(self._marker_controllers)))
	    World.side_refs.append(subject_ref)
	    rospy.loginfo("len World.side_refs: " + str(len(World.side_refs)))
	elif (loc < len(World.side_markers) and (len(World.side_markers) != 0)):
	    #create_new = False
	    rospy.loginfo("Sides have been created already, replacing...")
	    if World.side_markers[loc].ns == subject.ns:
		#rospy.loginfo("Create_new: " + str(create_new))
		World.side_markers[loc] = subject
		self._marker_controllers[loc] = subject_cont
		World.side_refs[loc] = subject_ref
	else:
	    rospy.loginfo("Test_existing isn't working")

    def create_sides(self, obj):
	'''Combines the functions above to create all sides of an object.

	Args:
	    obj (int) The number of the object.
	'''
	#rospy.loginfo("world.objects: " + str(World.objects.object))
	o_s = self._obj_sides[obj]
	front = self.make_mark(World.objects[obj].get_name())
	front.id = int(obj) * 10 + 0
	front.pose.position.x = (-1) * World.objects[obj].object.dimensions.x / 2
	front.scale.x = 0.02
	front.scale.y = World.objects[obj].object.dimensions.y
	front.scale.z = World.objects[obj].object.dimensions.z
	front.ns = "Obj #" + str(obj) + " X-Minimum"
	front_ref = self.make_ref(front)
	front_cont = self.make_cont(front)
	front_cont.markers.append(front)
	self.test_existing(obj*6, front, front_cont, front_ref)

	back = self.make_mark(World.objects[obj].get_name())
	back.id = int(obj) * 10 + 1
	back.pose.position.x = World.objects[obj].object.dimensions.x / 2
	back.scale.x = 0.02
	back.scale.y = World.objects[obj].object.dimensions.y
	back.scale.z = World.objects[obj].object.dimensions.z
	back.ns = "Obj #" + str(obj) + " X-Maximum"
	back_ref = self.make_ref(back)
	back_cont = self.make_cont(back)
	back_cont.markers.append(back)
	self.test_existing(obj*6+1, back, back_cont, back_ref)
	
	right = self.make_mark(World.objects[obj].get_name())
	right.id = int(obj) * 10 + 2
	right.pose.position.y = (-1) * World.objects[obj].object.dimensions.y / 2
	right.scale.x = World.objects[obj].object.dimensions.x
	right.scale.y = 0.02
	right.scale.z = World.objects[obj].object.dimensions.z
	right.ns = "Obj #" + str(obj) + " Y-Minimum"
	right_ref = self.make_ref(right)
	right_cont = self.make_cont(right)
	right_cont.markers.append(right)
	self.test_existing(obj*6+2, right, right_cont, right_ref)

	left = self.make_mark(World.objects[obj].get_name())
	left.id = int(obj) * 10 + 3
	left.pose.position.y = World.objects[obj].object.dimensions.y / 2
	left.scale.x = World.objects[obj].object.dimensions.x
	left.scale.y = 0.02
	left.scale.z = World.objects[obj].object.dimensions.z
	left.ns = "Obj #" + str(obj) + " Y-Maximum"
	left_ref = self.make_ref(left)
	left_cont = self.make_cont(left)
	left_cont.markers.append(left)
	self.test_existing(obj*6+3, left, left_cont, left_ref)

	base = self.make_mark(World.objects[obj].get_name())
	base.id = int(obj) * 10 + 4
	base.pose.position.z = (-1) * World.objects[obj].object.dimensions.z / 2
	base.scale.x = World.objects[obj].object.dimensions.x
	base.scale.y = World.objects[obj].object.dimensions.y
	base.scale.z = 0.02
	base.ns = "Obj #" + str(obj) + " Z-Minimum"
	base_ref = self.make_ref(base)
	base_cont = self.make_cont(base)
	base_cont.markers.append(base)
	self.test_existing(obj*6+4, base, base_cont, base_ref)

	top = self.make_mark(World.objects[obj].get_name())
	top.id = int(obj) * 10 + 5
	top.pose.position.z = World.objects[obj].object.dimensions.z / 2
	top.scale.x = World.objects[obj].object.dimensions.x
	top.scale.y = World.objects[obj].object.dimensions.y
	top.scale.z = 0.02
	top.ns = "Obj #" + str(obj) + " Z-Maximum"
	top_ref = self.make_ref(top)
	top_cont = self.make_cont(top)
	top_cont.markers.append(top)
	self.test_existing(obj*6+5, top, top_cont, top_ref)

    def update(self):
<<<<<<< HEAD
        '''Update function called in a loop.
=======
        """Update function called in a loop.

>>>>>>> 54a073dd
        Returns:
            bool: Whether any tracked objects were removed, AKA "is
                world changed."
        """
        # Visualize the detected object
        is_world_changed = False
        self._lock.acquire()
<<<<<<< HEAD
        if World.has_objects():
	    default_pose = Pose()
	    default_pose.position.x = 0
	    default_pose.position.y = 0
	    default_pose.position.z = 0
	    default_pose.orientation.x = 0
	    default_pose.orientation.y = 0
	    default_pose.orientation.z = 0
	    default_pose.orientation.w = 1
            to_remove = None
	    #rospy.loginfo("len(World.objects): " + str(len(World.objects)))
            for i in range(len(World.objects)):
		#rospy.loginfo(str(World.objects[i].object))
		obj_name = World.objects[i].get_name()
                self._publish_tf_pose(
                    World.objects[i].object.pose,
                    obj_name,
                    BASE_LINK
                )
		#rospy.loginfo("len(World.side_refs): " + str(len(World.side_refs)))
		for j in range((i * 6), (i * 6) + 6):
		    #rospy.loginfo("World.side_refs[" + str(j) + "] = " + str(World.side_refs[j]))
		    self._publish_tf_pose(
			World.side_refs[j].pose,
			World.side_refs[j].name,
			obj_name
		    )
		if World.objects[i].is_removed:
=======
        if self.has_objects():
            to_remove = None
            for i in range(len(self._objects)):
                #self._publish_tf_pose(self._objects[i].object.pose,
                #                      self._objects[i].name(), BASE_LINK)
                if self._objects[i].is_removed:
>>>>>>> 54a073dd
                    to_remove = i
            if to_remove is not None:
                self._remove_object(to_remove)
                is_world_changed = True

        self._lock.release()
        return is_world_changed

    # ##################################################################
    # Instance methods: Internal ("private")
    # ##################################################################

    def _reset_objects(self):
<<<<<<< HEAD
        '''Removes all objects.'''
	rospy.loginfo("Reset_objects was called")
=======
        """Removes all objects."""
>>>>>>> 54a073dd
        self._lock.acquire()
        for wobj in self._objects:
            self._im_server.erase(wobj.int_marker.name)
            self._im_server.applyChanges()
        if self._surface is not None:
            self._remove_surface()
        self._im_server.clear()
        self._im_server.applyChanges()
        self._objects = []
        self._lock.release()

    def _add_new_object(self, pose, dimensions, is_recognized, mesh=None):
        """Maybe add a new object with the specified properties to our
        object list.
        It might not be added if too similar of an object already
        exists (and has been added).
        Args:
            pose (Pose)
            dimensions (Vector3)
            is_recognized (bool)
            mesh (Mesh, optional): A mesh, if it exists. Default is
                None.
        Returns:
            bool: Whether the object was actually added.
        """
        to_remove = None
        if is_recognized:
            # TODO(mbforbes): Re-implement object recognition or remove
            # this dead code.
            return False
        else:
            # Whether we already have an object at ~ the same
            # location (and if so, don't add).
            for wobj in self._objects:
                if (pose_distance(wobj.object.pose, pose) <
                    OBJ_ADD_DIST_THRESHOLD):
                    rospy.loginfo(
                        'Previously detected object at the same location, ' +
                        'will not add this object.')
                    return False

            # Actually add the object.
            self._add_new_object_internal(pose, dimensions, is_recognized,
                                          mesh)
            return True

    def _add_new_object_internal(self, pose, dimensions, is_recognized, mesh):
        """Does the 'internal' adding of an object with the passed
        properties. Call _add_new_object to do all pre-requisite checks
        first (it then calls this function).
        Args:
            pose (Pose)
            dimensions (Vector3)
            is_recognized (bool)
            mesh (Mesh|None): A mesh, if it exists (can be None).
        """
        n_objects = len(self._objects)
        self._objects.append(WorldLandmark(pose, n_objects, dimensions,
                                           is_recognized))
        int_marker = self._get_object_marker(len(self._objects) - 1)
        self._objects[-1].int_marker = int_marker
        self._im_server.insert(int_marker, self.marker_feedback_cb)
        self._im_server.applyChanges()
        self._objects[-1].menu_handler.apply(self._im_server, int_marker.name)
        self._im_server.applyChanges()

    def _remove_object(self, to_remove):
<<<<<<< HEAD
        '''Remove an object by index.
=======
        """Remove an object by index.

>>>>>>> 54a073dd
        Args:
            to_remove (int): Index of the object to remove in
                self._objects.
        """
        obj = self._objects.pop(to_remove)
        rospy.loginfo('Removing object ' + obj.int_marker.name)
        self._im_server.erase(obj.int_marker.name)
        self._im_server.applyChanges()

    def _remove_surface(self):
        """Function to request removing surface (from IM)."""
        rospy.loginfo('Removing surface')
        self._im_server.erase('surface')
        self._im_server.applyChanges()
        self._surface = None

    def _get_object_marker(self, index, mesh=None):
<<<<<<< HEAD
        '''Generate and return a marker for world objects.
=======
        """Generate and return a marker for world objects.

>>>>>>> 54a073dd
        Args:
            index (int): ID for the new marker.
            mesh (Mesh, optional):  Mesh to use for the marker. Only
                utilized if not None. Defaults to None.
        Returns:
            InteractiveMarker
<<<<<<< HEAD
        '''
	sides = self._obj_sides

=======
        """
>>>>>>> 54a073dd
        int_marker = InteractiveMarker()
        int_marker.name = self._objects[index].get_name()
        int_marker.header.frame_id = 'base_link'
        int_marker.pose = self._objects[index].object.pose
        int_marker.scale = 1

        button_control = InteractiveMarkerControl()
        button_control.interaction_mode = InteractiveMarkerControl.BUTTON
        button_control.always_visible = True

        object_marker = Marker(type=Marker.CUBE,
                               id=index,
                               lifetime=MARKER_DURATION,
                               scale=self._objects[index].object.dimensions,
                               header=Header(frame_id=BASE_LINK),
                               color=COLOR_OBJ,
                               pose=self._objects[index].object.pose)

	self.create_sides(index)

        if mesh is not None:
<<<<<<< HEAD
            object_marker = World._get_mesh_marker(object_marker, mesh)
	    button_control.markers.append(object_marker)
	else:
	    #rospy.loginfo("Len self._marker_controllers: " + str(len(self._marker_controllers)))
	    #rospy.loginfo("Index: " + str(index))
	    for item in range((6 * (index)), (6 * (index)) + 6):
		int_marker.controls.append(self._marker_controllers[item])
=======
            object_marker = _get_mesh_marker(object_marker, mesh)
        button_control.markers.append(object_marker)
>>>>>>> 54a073dd

        text_pos = Point()
        text_pos.x = self._objects[index].object.pose.position.x
        text_pos.y = self._objects[index].object.pose.position.y
        text_pos.z = (
            self._objects[index].object.pose.position.z +
            self._objects[index].object.dimensions.z / 2 + OFFSET_OBJ_TEXT_Z)
        button_control.markers.append(
            Marker(type=Marker.TEXT_VIEW_FACING,
                   id=index,
                   scale=SCALE_TEXT,
                   text=int_marker.name,
                   color=COLOR_TEXT,
                   header=Header(frame_id=BASE_LINK),
                   pose=Pose(text_pos, Quaternion(0, 0, 0, 1))))
        int_marker.controls.append(button_control)
<<<<<<< HEAD
        return int_marker

    def _publish_tf_pose(self, pose, name, parent):
        ''' Publishes a TF for object named name with pose pose and
        parent reference frame parent.
        Args:
            pose (Pose): The object's pose.
            name (str): The object's name.
            parent (str): The parent reference frame.
        '''
        if pose is not None:
            pp = pose.position
            po = pose.orientation
	    pos = (pp.x, pp.y, pp.z)
            rot = (po.x, po.y, po.z, po.w)

	    #World.tf_listener.waitForTransform(BASE_LINK, name, rospy.Time.now(), rospy.Duration(10.0))

            # TODO(mbforbes): Is it necessary to change the position
            # and orientation into tuples to send to TF?
            self._tf_broadcaster.sendTransform(
                pos, rot, rospy.Time.now(), name, parent)

=======
        return int_marker
>>>>>>> 54a073dd
<|MERGE_RESOLUTION|>--- conflicted
+++ resolved
@@ -19,11 +19,7 @@
 import numpy as np
 import rospy
 import tf
-<<<<<<< HEAD
-import re
-from tf import TransformListener, TransformBroadcaster
-=======
->>>>>>> 54a073dd
+import time
 from geometry_msgs.msg import Quaternion, Vector3, Point, Pose, PoseStamped
 from std_msgs.msg import ColorRGBA, Header
 from visualization_msgs.msg import Marker, InteractiveMarker
@@ -85,7 +81,6 @@
     return Pose(Point(pos[0], pos[1], pos[2]),
                 Quaternion(rot[0], rot[1], rot[2], rot[3]))
 
-
 def get_matrix_from_pose(pose):
     """Returns the transformation matrix for given pose.
 
@@ -102,7 +97,6 @@
     position = [pp.x, pp.y, pp.z]
     transformation[:3, 3] = position
     return transformation
-
 
 def convert_ref_frame(arm_state, ref_frame, ref_frame_obj=Landmark()):
     """Transforms an arm frame to a new ref. frame.
@@ -215,7 +209,6 @@
             dist = 0
         return dist
 
-
 def object_dissimilarity(obj1, obj2):
     """Returns distance between two objects.
 
@@ -227,7 +220,6 @@
     return np.linalg.norm(
         np.array([d1.x, d1.y, d1.z]) - np.array([d2.x, d2.y, d2.z]))
 
-
 def get_ref_from_name(ref_name):
     """Returns the reference frame type from the reference frame
     name specified by ref_name.
@@ -243,7 +235,6 @@
         return ArmState.ROBOT_BASE
     else:
         return ArmState.OBJECT
-
 
 def get_most_similar_obj(ref_object, ref_frame_list):
     """Finds the most similar object in the world.
@@ -353,260 +344,14 @@
     int_marker.controls.append(button_control)
     return int_marker
 
-<<<<<<< HEAD
-    selected_obj_side = None
-
-    side_refs = []
-
-    side_markers = []
-
-    #master_markers = []
-
-    def __init__(self):
-        # Public attributes
-        if World.tf_listener is None:
-            World.tf_listener = TransformListener()
-        self.surface = None
-	World.side_refs = []
-	World.side_markers = []
-
-        # Private attributes
-        self._lock = threading.Lock()
-        self._tf_broadcaster = TransformBroadcaster()
-        self._im_server = InteractiveMarkerServer('world_objects')
-	
-	self._marker_controllers = []
-        self._obj_sides = []
-        rospy.wait_for_service('tabletop_segmentation')
-        self._segmentation_service = rospy.ServiceProxy(
-            'tabletop_segmentation',
-            TabletopSegmentation)
-
-        # rospy.wait_for_service('find_cluster_bounding_box')
-        # self._bb_service = rospy.ServiceProxy(
-        #     'find_cluster_bounding_box',
-        #     FindClusterBoundingBox)
-        
-        # self._object_action_client = actionlib.SimpleActionClient(
-        #     'object_detection_user_command',
-        #     UserCommandAction)
-        # self._object_action_client.wait_for_server()
-
-        # rospy.loginfo(
-        #     'Interactive object detection action server has responded.')
-
-        # Setup other ROS machinery
-        # rospy.Subscriber(
-        #     'interactive_object_recognition_result',
-        #     GraspableLandmarkList,
-        #     self.receive_object_info)
-        # rospy.Subscriber('tabletop_segmentation_markers',
-        #     Marker,
-        #     self.receive_table_marker)
-
-        # Init
-        self.clear_all_objects()
-=======
+    
 
 class World:
     """World maintains the list of landmarks (WorldLandmark) in the scene.
->>>>>>> 54a073dd
 
     It also updates the scene visualization.
     Note that landmarks are sometimes called objects or frames.
 
-<<<<<<< HEAD
-    @staticmethod
-    def get_pose_from_transform(transform):
-        '''Returns pose for transformation matrix.
-        Args:
-            transform (Matrix3x3): (I think this is the correct type.
-                See ActionStepMarker as a reference for how to use.)
-        Returns:
-            Pose
-        '''
-        pos = transform[:3, 3].copy()
-        rot = tf.transformations.quaternion_from_matrix(transform)
-        return Pose(
-            Point(pos[0], pos[1], pos[2]),
-            Quaternion(rot[0], rot[1], rot[2], rot[3])
-        )
-
-    @staticmethod
-    def get_matrix_from_pose(pose):
-        '''Returns the transformation matrix for given pose.
-        Args:
-            pose (Pose)
-        Returns:
-            Matrix3x3: (I think this is the correct type. See
-                ActionStepMarker as a reference for how to use.)
-        '''
-        pp, po = pose.position, pose.orientation
-        rotation = [po.x, po.y, po.z, po.w]
-        transformation = tf.transformations.quaternion_matrix(rotation)
-        position = [pp.x, pp.y, pp.z]
-        transformation[:3, 3] = position
-        return transformation
-
-    @staticmethod
-    def get_absolute_pose(arm_state):
-        '''Returns absolute pose of an end effector state (transforming
-        if relative).
-        Args:
-            arm_state (ArmState)
-        Returns:
-            Pose
-        '''
-
-        if arm_state.refFrame == ArmState.OBJECT:
-            arm_state_copy = ArmState(
-                arm_state.refFrame, Pose(
-                    arm_state.ee_pose.position,
-                    arm_state.ee_pose.orientation),
-                arm_state.joint_pose[:],
-                arm_state.refFrameLandmark)
-            World.convert_ref_frame(arm_state_copy, ArmState.ROBOT_BASE)
-            return arm_state_copy.ee_pose
-        else:
-            return arm_state.ee_pose
-
-    @staticmethod
-    def get_most_similar_obj(ref_object, ref_frame_list):
-        '''Finds the most similar object in the world.
-        Args:
-            ref_object (?)
-            ref_frame_list ([Landmark]): List of objects (as defined by
-                Landmark.msg).
-        Returns:
-            Landmark|None: As in one of Landmark.msg, or None if no object
-                was found close enough.
-        '''
-        best_dist = 10000  # Not a constant; an absurdly high number.
-        chosen_obj = None
-        for ref_frame in ref_frame_list:
-            dist = World.object_dissimilarity(ref_frame, ref_object)
-            if dist < best_dist:
-                best_dist = dist
-                chosen_obj = ref_frame
-        if chosen_obj is None:
-            rospy.loginfo('Did not find a similar object.')
-        else:
-            rospy.loginfo('Landmark dissimilarity is --- ' + str(best_dist))
-            if best_dist > OBJ_SIMILAR_DIST_THRESHHOLD:
-                rospy.loginfo('Found some objects, but not similar enough.')
-                chosen_obj = None
-            else:
-                rospy.loginfo(
-                    'Most similar to new object: ' + str(chosen_obj.name))
-
-        # Regardless, return the "closest object," which may be None.
-        return chosen_obj
-
-    @staticmethod
-    def get_frame_list():
-        '''Function that returns the list of reference frames (Landmarks).
-        Returns:
-            [Landmark]: List of Landmark (as defined by Landmark.msg), the
-                current reference frames. (Edited to include object sides)
-        '''
-        return [w_obj.object for w_obj in World.objects] + [ref for ref in World.side_refs]
-
-    @staticmethod
-    def has_objects():
-        '''Returns whether there are any objects (reference frames).
-        Returns:
-            bool
-        '''
-        return len(World.objects) > 0
-
-    @staticmethod
-    def object_dissimilarity(obj1, obj2):
-        '''Returns distance between two objects.
-        Returns:
-            float
-        '''
-        d1 = obj1.dimensions
-        d2 = obj2.dimensions
-        return norm(array([d1.x, d1.y, d1.z]) - array([d2.x, d2.y, d2.z]))
-
-    @staticmethod
-    def get_ref_from_name(ref_name):
-        '''Returns the reference frame type from the reference frame
-        name specified by ref_name.
-        Args:
-            ref_name (str): Name of a referene frame.
-        Returns:
-            int: One of ArmState.*, the number code of the reference
-                frame specified by ref_name.
-        '''
-        if ref_name == 'base_link':
-            return ArmState.ROBOT_BASE
-        else:
-            return ArmState.OBJECT
-
-    @staticmethod
-    def convert_ref_frame(arm_frame, ref_frame, ref_frame_obj=Landmark()):
-        '''Transforms an arm frame to a new ref. frame.
-        Args:
-            arm_frame (ArmState)
-            ref_frame (int): One of ArmState.*
-            ref_frame_obj (Landmark): As in Landmark.msg
-        Returns:
-            ArmState: arm_frame (passed in), but modified.
-        '''
-        if ref_frame == ArmState.ROBOT_BASE:
-            if arm_frame.refFrame == ArmState.ROBOT_BASE:
-                # Transform from robot base to itself (nothing to do).
-                rospy.logdebug(
-                    'No reference frame transformations needed (both ' +
-                    'absolute).')
-            elif arm_frame.refFrame == ArmState.OBJECT:
-		# Transform from object to robot base.
-		abs_ee_pose = World.transform(
-                    arm_frame.ee_pose,
-                    arm_frame.refFrameLandmark.name,
-                    'base_link'
-                )
-                arm_frame.ee_pose = abs_ee_pose
-                arm_frame.refFrame = ArmState.ROBOT_BASE
-                arm_frame.refFrameLandmark = Landmark()
-            else:
-                rospy.logerr(
-                    'Unhandled reference frame conversion: ' +
-                    str(arm_frame.refFrame) + ' to ' + str(ref_frame))
-        elif ref_frame == ArmState.OBJECT:
-            if arm_frame.refFrame == ArmState.ROBOT_BASE:
-                # Transform from robot base to object.
-		rel_ee_pose = World.transform(arm_frame.ee_pose, 'base_link', ref_frame_obj.name)
-                arm_frame.ee_pose = rel_ee_pose
-                arm_frame.refFrame = ArmState.OBJECT
-                arm_frame.refFrameLandmark = ref_frame_obj
-            elif arm_frame.refFrame == ArmState.OBJECT:
-                # Transform between the same object (nothing to do).
-                if arm_frame.refFrameLandmark.name == ref_frame_obj.name:
-                    rospy.logdebug(
-                        'No reference frame transformations needed (same ' +
-                        'object).')
-                else:
-                    # Transform between two different objects.
-		    rel_ee_pose = World.transform(
-                        arm_frame.ee_pose,
-                        arm_frame.refFrameLandmark.name,
-                        ref_frame_obj.name
-                    )
-                    arm_frame.ee_pose = rel_ee_pose
-                    arm_frame.refFrame = ArmState.OBJECT
-                    arm_frame.refFrameLandmark = ref_frame_obj
-            else:
-                rospy.logerr(
-                    'Unhandled reference frame conversion: ' +
-                    str(arm_frame.refFrame) + ' to ' + str(ref_frame))
-        return arm_frame
-
-    @staticmethod
-    def has_object(object_name):
-        '''Returns whether the world contains an Landmark with object_name.
-=======
     To populate the object list, call:
         world.update_object_pose()
     This causes the robot to look down and segment the tabletop scene.
@@ -635,6 +380,10 @@
     the base frame):
         obj = world.get_nearest_object(arm_pose)
     """
+
+    selected_obj_side = None
+    side_refs = []
+    side_markers = []
 
     def __init__(self, tf_listener, im_server, segment_tabletop):
         """Construct a World instance.
@@ -651,6 +400,8 @@
         self._tf_listener = tf_listener
         self._im_server = im_server
         self._segment_tabletop = segment_tabletop
+        self._marker_controllers = []
+        self._obj_sides = []
         self.clear_all_objects()
 
     def get_frame_list(self):
@@ -660,10 +411,10 @@
             [Landmark]: List of Landmark (as defined by Landmark.msg), the
                 current reference frames.
         """
-        return [w_obj.object for w_obj in self._objects]
+        return [w_obj.object for w_obj in self._objects] + [ref for ref in World.side_refs]
 
     def has_objects(self):
-        """Returns whetehr there are any objects (reference frames).
+        """Returns whether there are any objects (reference frames).
 
         Returns:
             bool
@@ -673,206 +424,39 @@
     def has_object(self, object_name):
         """Returns whether the world contains an Landmark with object_name.
 
->>>>>>> 54a073dd
         Args:
             object_name (str)
         Returns:
             bool
-<<<<<<< HEAD
-        '''
-        return object_name in ([wobj.object.name for wobj in World.objects] + [ref.name for ref in World.side_refs])
-
-    @staticmethod
-    def is_frame_valid(object_name):
-        '''Returns whether the frame (object) name is valid for transforms.
-=======
-        """
-        return object_name in [wobj.object.name for wobj in self._objects]
+        """
+        return object_name in ([wobj.object.name for wobj in self._objects] + [ref.name for ref in World.side_refs])
 
     def is_frame_valid(self, object_name):
         """Returns whether the frame (object) name is valid for
         transforms.
 
->>>>>>> 54a073dd
         Args:
             object_name (str)
         Returns:
             bool
-<<<<<<< HEAD
-        '''
-        return object_name == 'base_link' or World.has_object(object_name)
-
-    @staticmethod
-    def transform(pose, from_frame, to_frame):
-        '''Transforms a pose between two reference frames. If there is a
-        TF exception or object does not exist, it will return the pose
-        back without any transforms.
-        Args:
-            pose (Pose)
-            from_frame (str)
-            to_frame (str)
-        Returns:
-            Pose
-        '''
-        if World.is_frame_valid(from_frame) and World.is_frame_valid(to_frame):
-            pose_stamped = PoseStamped()
-            try:
-                common_time = World.tf_listener.getLatestCommonTime(
-                    from_frame, to_frame)
-                pose_stamped.header.stamp = common_time
-                pose_stamped.header.frame_id = from_frame
-                pose_stamped.pose = pose
-                rel_ee_pose = World.tf_listener.transformPose(
-                    to_frame, pose_stamped)
-                return rel_ee_pose.pose
-            except tf.Exception:
-                rospy.logerr('TF exception during transform.')
-                return pose
-            except rospy.ServiceException:
-                rospy.logerr('ServiceException during transform.')
-                return pose
-        else:
-            rospy.logdebug(
-                'One of the frame objects might not exist: ' + from_frame +
-                ' or ' + to_frame)
-            return pose
-
-    @staticmethod
-    def pose_distance(pose1, pose2, is_on_table=True):
-        '''Returns distance between two world poses.
-        Args:
-            pose1 (Pose)
-            pose2 (Pose)
-            is_on_table (bool, optional): Whether the objects are on the
-                table (if so, disregards z-values in computations).
-        Returns:
-            float
-        '''
-        if pose1 == [] or pose2 == []:
-            return 0.0
-        else:
-            p1p = pose1.position
-            p2p = pose2.position
-            if is_on_table:
-                arr1 = array([p1p.x, p1p.y])
-                arr2 = array([p2p.x, p2p.y])
-            else:
-                arr1 = array([p1p.x, p1p.y, p1p.z])
-                arr2 = array([p2p.x, p2p.y, p2p.z])
-            dist = norm(arr1 - arr2)
-            if dist < OBJ_DIST_ZERO_CLAMP:
-                dist = 0
-            return dist
-
-    @staticmethod
-    def log_pose(log_fn, pose):
-        '''For printing a pose to rosout. We don't do it on one line
-        becuase that messes up the indentation with the rest of the log.
-        Args:
-            log_fn (function(str)): A logging function that takes a
-                string as an argument. For example, rospy.loginfo.
-            pose (Pose): The pose to log
-        '''
-        p, o = pose.position, pose.orientation
-        log_fn(' - position: (%f, %f, %f)' % (p.x, p.y, p.z))
-        log_fn(' - orientation: (%f, %f, %f, %f)' % (o.x, o.y, o.z, o.w))
-
-
+        """
+        return object_name == 'base_link' or self.has_object(object_name)
 
     @staticmethod
     def wait_for_selection():
-	'''Waits for an object side to be selected.
-
-	Returns:
-	    World.selected_obj_side (InteractiveMarkerFeedback)
-	'''
-	World.selected_obj_side = None
-	while (World.selected_obj_side == None):
-	    time.sleep(0.01)
-	return World.selected_obj_side
-	    
-
-    # ##################################################################
-    # Static methods: Internal ("private")
-    # ##################################################################
-
-    @staticmethod
-    def _get_mesh_marker(marker, mesh):
-        '''Generates and returns a marker from a mesh.
-        Args:
-            marker (Marker)
-            mesh (Mesh)
-        Returns:
-            Marker
-        '''
-        marker.type = Marker.TRIANGLE_LIST
-        index = 0
-        marker.scale = Vector3(1.0, 1.0, 1.0)
-        while index + 2 < len(mesh.triangles):
-            if (mesh.triangles[index] < len(mesh.vertices)
-                    and mesh.triangles[index + 1] < len(mesh.vertices)
-                    and mesh.triangles[index + 2] < len(mesh.vertices)):
-                marker.points.append(mesh.vertices[mesh.triangles[index]])
-                marker.points.append(mesh.vertices[mesh.triangles[index + 1]])
-                marker.points.append(mesh.vertices[mesh.triangles[index + 2]])
-                index += 3
-            else:
-                rospy.logerr('Mesh contains invalid triangle!')
-                break
-        return marker
-
-    @staticmethod
-    def _get_surface_marker(pose, dimensions):
-        '''Returns a surface marker with provided pose and dimensions.
-        Args:
-            pose (Pose)
-            dimensions  (Vector3)
-        Returns:
-            InteractiveMarker
-        '''
-        int_marker = InteractiveMarker()
-        int_marker.name = 'surface'
-        int_marker.header.frame_id = BASE_LINK
-        int_marker.pose = pose
-        int_marker.scale = 1
-        button_control = InteractiveMarkerControl()
-        button_control.interaction_mode = InteractiveMarkerControl.BUTTON
-        button_control.always_visible = True
-        object_marker = Marker(
-            type=Marker.CUBE,
-            id=2000,
-            lifetime=MARKER_DURATION,
-            scale=dimensions,
-            header=Header(frame_id=BASE_LINK),
-            color=COLOR_SURFACE,
-            pose=pose
-        )
-        button_control.markers.append(object_marker)
-        text_pos = Point()
-        position = pose.position
-        dimensions = dimensions
-        text_pos.x = position.x + dimensions.x / 2 - 0.06
-        text_pos.y = position.y - dimensions.y / 2 + 0.06
-        text_pos.z = position.z + dimensions.z / 2 + 0.06
-        text_marker = Marker(
-            type=Marker.TEXT_VIEW_FACING,
-            id=2001,
-            scale=SCALE_TEXT, text=int_marker.name,
-            color=COLOR_TEXT,
-            header=Header(frame_id=BASE_LINK),
-            pose=Pose(text_pos, Quaternion(0, 0, 0, 1))
-        )
-        button_control.markers.append(text_marker)
-        int_marker.controls.append(button_control)
-        return int_marker
-
+        """Waits for an object side to be selected.
+
+        Returns:
+            World.selected_obj_side (InteractiveMarkerFeedback)
+        """
+        World.selected_obj_side = None
+        while (World.selected_obj_side == None):
+            time.sleep(0.01)
+        return World.selected_obj_side
+        
     # ##################################################################
     # Instance methods: Public (API)
     # ##################################################################
-=======
-        """
-        return object_name == 'base_link' or self.has_object(object_name)
->>>>>>> 54a073dd
 
     def update_object_pose(self):
         """ Function to externally update an object pose."""
@@ -890,7 +474,7 @@
         try:
             resp = self._segment_tabletop()
             rospy.loginfo("Adding landmarks")
-	    self._obj_sides = []
+            self._obj_sides = []
             self._reset_objects()
 
             # add the table
@@ -923,57 +507,25 @@
                     maxX = max(maxX, pt.x)
                     maxY = max(maxY, pt.y)
                     maxZ = max(maxZ, pt.z)
-<<<<<<< HEAD
-		object_sides_list = {'minX':minX, 'minY':minY, 'minZ':minZ, 'maxX':maxX, 'maxY':maxY, 'maxZ':maxZ}
-		self._obj_sides += [object_sides_list]
+                object_sides_list = {'minX':minX, 'minY':minY, 'minZ':minZ, 'maxX':maxX, 'maxY':maxY, 'maxZ':maxZ}
+                self._obj_sides += [object_sides_list]
                 self._add_new_object(Pose(Point((minX + maxX) / 2, (minY + maxY) / 2,
                                                 (minZ + maxZ) / 2), Quaternion(0, 0, 0, 1)),
                                      Point(maxX - minX, maxY - minY, maxZ - minZ), False)
-=======
-                self._add_new_object(
-                    Pose(Point((minX + maxX) / 2, (minY + maxY) / 2,
-                               (minZ + maxZ) / 2), Quaternion(0, 0, 0, 1)),
-                    Point(maxX - minX, maxY - minY, maxZ - minZ), False)
->>>>>>> 54a073dd
             return True
 
         except rospy.ServiceException, e:
             print "Call to segmentation service failed: %s" % e
             return False
 
-<<<<<<< HEAD
-    @staticmethod
-    def get_tf_pose(tf_name, ref_frame='base_link'):
-        ''' Returns end effector pose for the arm.'''
-        try:
-            time = World.tf_listener.getLatestCommonTime(ref_frame,
-                                                         tf_name)
-            (position, orientation) = World.tf_listener.lookupTransform(
-                                                ref_frame, tf_name, time)
-            tf_pose = Pose()
-            tf_pose.position = Point(position[0], position[1], position[2])
-            tf_pose.orientation = Quaternion(orientation[0], orientation[1],
-                                             orientation[2], orientation[3])
-            return tf_pose
-        except (tf.LookupException, tf.ConnectivityException,
-                tf.ExtrapolationException) as e:
-            rospy.logwarn('Something wrong with transform request: ' + str(e))
-            return None
-
-=======
->>>>>>> 54a073dd
     def clear_all_objects(self):
         """Removes all objects from the world."""
         self._reset_objects()
         self._remove_surface()
 
     def get_nearest_object(self, arm_pose):
-<<<<<<< HEAD
-        '''Returns the nearest object, if one exists.
-=======
         """Returns the nearest object, if one exists.
 
->>>>>>> 54a073dd
         Args:
             arm_pose (Pose): End-effector pose.
         Returns:
@@ -998,219 +550,197 @@
         return None
 
     def marker_feedback_cb(self, feedback):
-<<<<<<< HEAD
-        '''Callback for when feedback from a marker is received.
-=======
         """Callback for when feedback from a marker is received.
 
->>>>>>> 54a073dd
         Args:
             feedback (InteractiveMarkerFeedback)
         """
         if feedback.event_type == InteractiveMarkerFeedback.BUTTON_CLICK:
             rospy.loginfo('Clicked on object ' + str(feedback.marker_name))
-<<<<<<< HEAD
-            rospy.loginfo('Number of objects ' + str(len(World.objects)))
-
-	    object_name = feedback.marker_name
-	    '''for int_marker in World.master_markers:
-		if int_marker.name == object_name:
-		    master = int_marker
-		    break'''
-
-	    World.selected_obj_side = feedback
-=======
             rospy.loginfo('Number of objects ' + str(len(self._objects)))
->>>>>>> 54a073dd
+            World.selected_obj_side = feedback
         else:
             # This happens a ton, and doesn't need to be logged like
             # normal events (e.g. clicking on most marker controls
             # fires here).
             rospy.logdebug('Unknown event: ' + str(feedback.event_type))
 
-    def make_mark(self, obj_name):
-	'''Creates the base marker for the side of an object.
-	
-	Args:
-	    obj_name (String) The name of the object this side is part of.
-
-	Returns:
-	    marker (Marker)
-	'''
-	marker = Marker()
-	marker.type = Marker.CUBE
-	marker.header.frame_id = obj_name
-	marker.action = Marker.ADD
-	marker.color.r = 0.0
-	marker.color.g = 0.5
-	marker.color.b = 0.5
-	marker.color.a = 0.6
-	marker.pose.orientation.x = 0
-	marker.pose.orientation.y = 0
-	marker.pose.orientation.z = 0
-	marker.pose.orientation.w = 1
-	return marker
+    def make_mark(self):
+        """Creates the base marker for the side of an object.
+        
+        Args:
+            obj_name (String) The name of the object this side is part of.
+
+        Returns:
+            marker (Marker)
+        """
+        marker = Marker()
+        marker.type = Marker.CUBE
+        marker.header.frame_id = 'base_link'
+        marker.action = Marker.ADD
+        marker.color.r = 0.0
+        marker.color.g = 0.5
+        marker.color.b = 0.5
+        marker.color.a = 0.6
+        marker.pose.orientation.w = 1
+        return marker
 
     def make_cont(self, parent):
-	'''Creates the controller for the marker for the side of an object.
-	
-	Args:
-	    parent (Marker)
-
-	Returns:
-	    control (MarkerController)
-	'''
-	control = InteractiveMarkerControl()
+        """Creates the controller for the marker for the side of an object.
+        
+        Args:
+            parent (Marker)
+
+        Returns:
+            control (MarkerController)
+        """
+        control = InteractiveMarkerControl()
         control.interaction_mode = InteractiveMarkerControl.BUTTON
         control.always_visible = True
-	control.name = parent.ns
-	return control
+        control.name = parent.ns
+        return control
 
     def make_ref(self, parent):
-	'''Creates the reference frame for the side of an object.
-
-	Args:
-	    parent (Marker)
-
-	Returns:
-	    ref (Landmark)
-	'''
-	ref = Landmark()
-	ref.type = 1
-	ref.pose.position.x = parent.pose.position.x
-	ref.pose.position.y = parent.pose.position.y
-	ref.pose.position.z = parent.pose.position.z
-	ref.pose.orientation.x = parent.pose.orientation.x
-	ref.pose.orientation.y = parent.pose.orientation.y
-	ref.pose.orientation.z = parent.pose.orientation.z
-	ref.pose.orientation.w = parent.pose.orientation.w
-	ref.name = parent.ns + " Ref"
-	ref.dimensions.x = parent.scale.x
-	ref.dimensions.y = parent.scale.y
-	ref.dimensions.z = parent.scale.z
-	return ref
+        """Creates the reference frame for the side of an object.
+
+        Args:
+            parent (Marker)
+
+        Returns:
+            ref (Landmark)
+        """
+        ref = Landmark()
+        ref.type = 1
+        ref.pose.position.x = parent.pose.position.x
+        ref.pose.position.y = parent.pose.position.y
+        ref.pose.position.z = parent.pose.position.z
+        ref.pose.orientation.x = parent.pose.orientation.x
+        ref.pose.orientation.y = parent.pose.orientation.y
+        ref.pose.orientation.z = parent.pose.orientation.z
+        ref.pose.orientation.w = parent.pose.orientation.w
+        ref.name = parent.ns + " Ref"
+        ref.dimensions.x = parent.scale.x
+        ref.dimensions.y = parent.scale.y
+        ref.dimensions.z = parent.scale.z
+        return ref
 
     def test_existing(self, loc, subject, subject_cont, subject_ref):
-	'''Tests whether it is necessary to create another marker or simply replace an existing one.
-
-	Args:
-	    subject (Marker)
-	    subject_cont (InteractiveMarkerController)
-	    subject_ref (Landmark)
-	'''
-	#create_new = True
-	#replace_id = None
-	rospy.loginfo("Loc: " + str(loc))
-	rospy.loginfo("(Before) len World.side_markers: " + str(len(World.side_markers)))
-	rospy.loginfo("(Before) len self._marker_controllers: " + str(len(self._marker_controllers)))
-	rospy.loginfo("(Before) len World.side_refs: " + str(len(World.side_refs)))
-	if loc >= len(World.side_markers) or (loc == 0 and len(World.side_markers) == 0):
-	    #create_new = True
-	    rospy.loginfo("Creating new side")
-	    World.side_markers.append(subject)
-	    rospy.loginfo("len World.side_markers: " + str(len(World.side_markers)))
-	    self._marker_controllers.append(subject_cont)
-	    rospy.loginfo("len self._marker_controllers: " + str(len(self._marker_controllers)))
-	    World.side_refs.append(subject_ref)
-	    rospy.loginfo("len World.side_refs: " + str(len(World.side_refs)))
-	elif (loc < len(World.side_markers) and (len(World.side_markers) != 0)):
-	    #create_new = False
-	    rospy.loginfo("Sides have been created already, replacing...")
-	    if World.side_markers[loc].ns == subject.ns:
-		#rospy.loginfo("Create_new: " + str(create_new))
-		World.side_markers[loc] = subject
-		self._marker_controllers[loc] = subject_cont
-		World.side_refs[loc] = subject_ref
-	else:
-	    rospy.loginfo("Test_existing isn't working")
+        """Tests whether it is necessary to create another marker or simply replace an existing one.
+        Args:
+            subject (Marker)
+            subject_cont (InteractiveMarkerController)
+            subject_ref (Landmark)
+        """
+        if loc >= len(World.side_markers) or (loc == 0 and len(World.side_markers) == 0):
+            rospy.loginfo("Creating new side")
+            World.side_markers.append(subject)
+            self._marker_controllers.append(subject_cont)
+            World.side_refs.append(subject_ref)
+        elif (loc < len(World.side_markers) and (len(World.side_markers) != 0)):
+            rospy.loginfo("Sides have been created already, replacing...")
+            if World.side_markers[loc].ns == subject.ns:
+                World.side_markers[loc] = subject
+                self._marker_controllers[loc] = subject_cont
+                World.side_refs[loc] = subject_ref
+        else:
+            rospy.loginfo("Test_existing isn't working")
 
     def create_sides(self, obj):
-	'''Combines the functions above to create all sides of an object.
-
-	Args:
-	    obj (int) The number of the object.
-	'''
-	#rospy.loginfo("world.objects: " + str(World.objects.object))
-	o_s = self._obj_sides[obj]
-	front = self.make_mark(World.objects[obj].get_name())
-	front.id = int(obj) * 10 + 0
-	front.pose.position.x = (-1) * World.objects[obj].object.dimensions.x / 2
-	front.scale.x = 0.02
-	front.scale.y = World.objects[obj].object.dimensions.y
-	front.scale.z = World.objects[obj].object.dimensions.z
-	front.ns = "Obj #" + str(obj) + " X-Minimum"
-	front_ref = self.make_ref(front)
-	front_cont = self.make_cont(front)
-	front_cont.markers.append(front)
-	self.test_existing(obj*6, front, front_cont, front_ref)
-
-	back = self.make_mark(World.objects[obj].get_name())
-	back.id = int(obj) * 10 + 1
-	back.pose.position.x = World.objects[obj].object.dimensions.x / 2
-	back.scale.x = 0.02
-	back.scale.y = World.objects[obj].object.dimensions.y
-	back.scale.z = World.objects[obj].object.dimensions.z
-	back.ns = "Obj #" + str(obj) + " X-Maximum"
-	back_ref = self.make_ref(back)
-	back_cont = self.make_cont(back)
-	back_cont.markers.append(back)
-	self.test_existing(obj*6+1, back, back_cont, back_ref)
-	
-	right = self.make_mark(World.objects[obj].get_name())
-	right.id = int(obj) * 10 + 2
-	right.pose.position.y = (-1) * World.objects[obj].object.dimensions.y / 2
-	right.scale.x = World.objects[obj].object.dimensions.x
-	right.scale.y = 0.02
-	right.scale.z = World.objects[obj].object.dimensions.z
-	right.ns = "Obj #" + str(obj) + " Y-Minimum"
-	right_ref = self.make_ref(right)
-	right_cont = self.make_cont(right)
-	right_cont.markers.append(right)
-	self.test_existing(obj*6+2, right, right_cont, right_ref)
-
-	left = self.make_mark(World.objects[obj].get_name())
-	left.id = int(obj) * 10 + 3
-	left.pose.position.y = World.objects[obj].object.dimensions.y / 2
-	left.scale.x = World.objects[obj].object.dimensions.x
-	left.scale.y = 0.02
-	left.scale.z = World.objects[obj].object.dimensions.z
-	left.ns = "Obj #" + str(obj) + " Y-Maximum"
-	left_ref = self.make_ref(left)
-	left_cont = self.make_cont(left)
-	left_cont.markers.append(left)
-	self.test_existing(obj*6+3, left, left_cont, left_ref)
-
-	base = self.make_mark(World.objects[obj].get_name())
-	base.id = int(obj) * 10 + 4
-	base.pose.position.z = (-1) * World.objects[obj].object.dimensions.z / 2
-	base.scale.x = World.objects[obj].object.dimensions.x
-	base.scale.y = World.objects[obj].object.dimensions.y
-	base.scale.z = 0.02
-	base.ns = "Obj #" + str(obj) + " Z-Minimum"
-	base_ref = self.make_ref(base)
-	base_cont = self.make_cont(base)
-	base_cont.markers.append(base)
-	self.test_existing(obj*6+4, base, base_cont, base_ref)
-
-	top = self.make_mark(World.objects[obj].get_name())
-	top.id = int(obj) * 10 + 5
-	top.pose.position.z = World.objects[obj].object.dimensions.z / 2
-	top.scale.x = World.objects[obj].object.dimensions.x
-	top.scale.y = World.objects[obj].object.dimensions.y
-	top.scale.z = 0.02
-	top.ns = "Obj #" + str(obj) + " Z-Maximum"
-	top_ref = self.make_ref(top)
-	top_cont = self.make_cont(top)
-	top_cont.markers.append(top)
-	self.test_existing(obj*6+5, top, top_cont, top_ref)
+        """Combines the functions above to create all sides of an object.
+
+        Args:
+            obj (int) The number of the object.
+        """
+        rospy.loginfo("self._objects[obj].object.dimensions: " + str(
+            self._objects[obj].object.dimensions))
+        o_s = self._obj_sides[obj]
+        front = self.make_mark()
+        front.id = int(obj) * 10 + 0
+        front.pose.position.x = self._objects[obj].object.pose.position.x - self._objects[obj].object.dimensions.x / 2
+        front.pose.position.y = self._objects[obj].object.pose.position.y
+        front.pose.position.z = self._objects[obj].object.pose.position.z
+        front.scale.x = 0.02
+        front.scale.y = self._objects[obj].object.dimensions.y
+        front.scale.z = self._objects[obj].object.dimensions.z
+        front.ns = "Obj #" + str(obj) + " X-Minimum"
+        front_ref = self.make_ref(front)
+        front_cont = self.make_cont(front)
+        front_cont.markers.append(front)
+        self.test_existing(obj*6, front, front_cont, front_ref)
+
+        back = self.make_mark()
+        back.id = int(obj) * 10 + 1
+        back.pose.position.x = self._objects[obj].object.pose.position.x + self._objects[obj].object.dimensions.x / 2
+        back.pose.position.y = self._objects[obj].object.pose.position.y
+        back.pose.position.z = self._objects[obj].object.pose.position.z
+        back.scale.x = 0.02
+        back.scale.y = self._objects[obj].object.dimensions.y
+        back.scale.z = self._objects[obj].object.dimensions.z
+        back.ns = "Obj #" + str(obj) + " X-Maximum"
+        back_ref = self.make_ref(back)
+        back_cont = self.make_cont(back)
+        back_cont.markers.append(back)
+        self.test_existing(obj*6+1, back, back_cont, back_ref)
+        
+        right = self.make_mark()
+        right.id = int(obj) * 10 + 2
+        right.pose.position.x = self._objects[obj].object.pose.position.x
+        right.pose.position.y = self._objects[obj].object.pose.position.y - self._objects[obj].object.dimensions.y / 2
+        right.pose.position.z = self._objects[obj].object.pose.position.z
+        right.scale.x = self._objects[obj].object.dimensions.x
+        right.scale.y = 0.02
+        right.scale.z = self._objects[obj].object.dimensions.z
+        right.ns = "Obj #" + str(obj) + " Y-Minimum"
+        right_ref = self.make_ref(right)
+        right_cont = self.make_cont(right)
+        right_cont.markers.append(right)
+        self.test_existing(obj*6+2, right, right_cont, right_ref)
+
+        left = self.make_mark()
+        left.id = int(obj) * 10 + 3
+        left.pose.position.x = self._objects[obj].object.pose.position.x
+        left.pose.position.y = self._objects[obj].object.pose.position.y + self._objects[obj].object.dimensions.y / 2
+        left.pose.position.z = self._objects[obj].object.pose.position.z
+        left.scale.x = self._objects[obj].object.dimensions.x
+        left.scale.y = 0.02
+        left.scale.z = self._objects[obj].object.dimensions.z
+        left.ns = "Obj #" + str(obj) + " Y-Maximum"
+        left_ref = self.make_ref(left)
+        left_cont = self.make_cont(left)
+        left_cont.markers.append(left)
+        self.test_existing(obj*6+3, left, left_cont, left_ref)
+
+        base = self.make_mark()
+        base.id = int(obj) * 10 + 4
+        base.pose.position.x = self._objects[obj].object.pose.position.x
+        base.pose.position.y = self._objects[obj].object.pose.position.y
+        base.pose.position.z = self._objects[obj].object.pose.position.z - self._objects[obj].object.dimensions.z / 2
+        base.scale.x = self._objects[obj].object.dimensions.x
+        base.scale.y = self._objects[obj].object.dimensions.y
+        base.scale.z = 0.02
+        base.ns = "Obj #" + str(obj) + " Z-Minimum"
+        base_ref = self.make_ref(base)
+        base_cont = self.make_cont(base)
+        base_cont.markers.append(base)
+        self.test_existing(obj*6+4, base, base_cont, base_ref)
+
+        top = self.make_mark()
+        top.id = int(obj) * 10 + 5
+        top.pose.position.x = self._objects[obj].object.pose.position.x
+        top.pose.position.y = self._objects[obj].object.pose.position.y
+        top.pose.position.z = self._objects[obj].object.pose.position.z + self._objects[obj].object.dimensions.z / 2
+        top.scale.x = self._objects[obj].object.dimensions.x
+        top.scale.y = self._objects[obj].object.dimensions.y
+        top.scale.z = 0.02
+        top.ns = "Obj #" + str(obj) + " Z-Maximum"
+        top_ref = self.make_ref(top)
+        top_cont = self.make_cont(top)
+        top_cont.markers.append(top)
+        self.test_existing(obj*6+5, top, top_cont, top_ref)
 
     def update(self):
-<<<<<<< HEAD
-        '''Update function called in a loop.
-=======
         """Update function called in a loop.
 
->>>>>>> 54a073dd
         Returns:
             bool: Whether any tracked objects were removed, AKA "is
                 world changed."
@@ -1218,43 +748,10 @@
         # Visualize the detected object
         is_world_changed = False
         self._lock.acquire()
-<<<<<<< HEAD
-        if World.has_objects():
-	    default_pose = Pose()
-	    default_pose.position.x = 0
-	    default_pose.position.y = 0
-	    default_pose.position.z = 0
-	    default_pose.orientation.x = 0
-	    default_pose.orientation.y = 0
-	    default_pose.orientation.z = 0
-	    default_pose.orientation.w = 1
-            to_remove = None
-	    #rospy.loginfo("len(World.objects): " + str(len(World.objects)))
-            for i in range(len(World.objects)):
-		#rospy.loginfo(str(World.objects[i].object))
-		obj_name = World.objects[i].get_name()
-                self._publish_tf_pose(
-                    World.objects[i].object.pose,
-                    obj_name,
-                    BASE_LINK
-                )
-		#rospy.loginfo("len(World.side_refs): " + str(len(World.side_refs)))
-		for j in range((i * 6), (i * 6) + 6):
-		    #rospy.loginfo("World.side_refs[" + str(j) + "] = " + str(World.side_refs[j]))
-		    self._publish_tf_pose(
-			World.side_refs[j].pose,
-			World.side_refs[j].name,
-			obj_name
-		    )
-		if World.objects[i].is_removed:
-=======
         if self.has_objects():
             to_remove = None
             for i in range(len(self._objects)):
-                #self._publish_tf_pose(self._objects[i].object.pose,
-                #                      self._objects[i].name(), BASE_LINK)
                 if self._objects[i].is_removed:
->>>>>>> 54a073dd
                     to_remove = i
             if to_remove is not None:
                 self._remove_object(to_remove)
@@ -1268,12 +765,7 @@
     # ##################################################################
 
     def _reset_objects(self):
-<<<<<<< HEAD
-        '''Removes all objects.'''
-	rospy.loginfo("Reset_objects was called")
-=======
         """Removes all objects."""
->>>>>>> 54a073dd
         self._lock.acquire()
         for wobj in self._objects:
             self._im_server.erase(wobj.int_marker.name)
@@ -1341,12 +833,8 @@
         self._im_server.applyChanges()
 
     def _remove_object(self, to_remove):
-<<<<<<< HEAD
-        '''Remove an object by index.
-=======
         """Remove an object by index.
 
->>>>>>> 54a073dd
         Args:
             to_remove (int): Index of the object to remove in
                 self._objects.
@@ -1364,25 +852,15 @@
         self._surface = None
 
     def _get_object_marker(self, index, mesh=None):
-<<<<<<< HEAD
-        '''Generate and return a marker for world objects.
-=======
         """Generate and return a marker for world objects.
 
->>>>>>> 54a073dd
         Args:
             index (int): ID for the new marker.
             mesh (Mesh, optional):  Mesh to use for the marker. Only
                 utilized if not None. Defaults to None.
         Returns:
             InteractiveMarker
-<<<<<<< HEAD
-        '''
-	sides = self._obj_sides
-
-=======
-        """
->>>>>>> 54a073dd
+        """
         int_marker = InteractiveMarker()
         int_marker.name = self._objects[index].get_name()
         int_marker.header.frame_id = 'base_link'
@@ -1401,21 +879,15 @@
                                color=COLOR_OBJ,
                                pose=self._objects[index].object.pose)
 
-	self.create_sides(index)
+        self.create_sides(index)
 
         if mesh is not None:
-<<<<<<< HEAD
-            object_marker = World._get_mesh_marker(object_marker, mesh)
-	    button_control.markers.append(object_marker)
-	else:
-	    #rospy.loginfo("Len self._marker_controllers: " + str(len(self._marker_controllers)))
-	    #rospy.loginfo("Index: " + str(index))
-	    for item in range((6 * (index)), (6 * (index)) + 6):
-		int_marker.controls.append(self._marker_controllers[item])
-=======
             object_marker = _get_mesh_marker(object_marker, mesh)
-        button_control.markers.append(object_marker)
->>>>>>> 54a073dd
+            button_control.markers.append(object_marker)
+        else:
+            for item in range((6 * (index)), (6 * (index)) + 6):
+                rospy.loginfo("Item: " + str(item) + "\nlen mark cont: " + str(len(self._marker_controllers)))
+                int_marker.controls.append(self._marker_controllers[item])
 
         text_pos = Point()
         text_pos.x = self._objects[index].object.pose.position.x
@@ -1432,30 +904,5 @@
                    header=Header(frame_id=BASE_LINK),
                    pose=Pose(text_pos, Quaternion(0, 0, 0, 1))))
         int_marker.controls.append(button_control)
-<<<<<<< HEAD
-        return int_marker
-
-    def _publish_tf_pose(self, pose, name, parent):
-        ''' Publishes a TF for object named name with pose pose and
-        parent reference frame parent.
-        Args:
-            pose (Pose): The object's pose.
-            name (str): The object's name.
-            parent (str): The parent reference frame.
-        '''
-        if pose is not None:
-            pp = pose.position
-            po = pose.orientation
-	    pos = (pp.x, pp.y, pp.z)
-            rot = (po.x, po.y, po.z, po.w)
-
-	    #World.tf_listener.waitForTransform(BASE_LINK, name, rospy.Time.now(), rospy.Duration(10.0))
-
-            # TODO(mbforbes): Is it necessary to change the position
-            # and orientation into tuples to send to TF?
-            self._tf_broadcaster.sendTransform(
-                pos, rot, rospy.Time.now(), name, parent)
-
-=======
-        return int_marker
->>>>>>> 54a073dd
+        #rospy.loginfo("Int_marker controls: " + str(int_marker.controls))
+        return int_marker