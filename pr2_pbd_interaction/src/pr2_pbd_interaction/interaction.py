--- conflicted
+++ resolved
@@ -672,7 +672,6 @@
         else:
             return [RobotSpeech.OBJECT_NOT_DETECTED, GazeGoal.SHAKE]
 
-<<<<<<< HEAD
     def _record_landmark(self, __=None):
         resp = self._capture_landmark(name='')
         if not resp.success:
@@ -688,7 +687,7 @@
         rospy.loginfo('Adding landmark {}, ID: {}'.format(resp.name, resp.db_id))
         self._world.add_landmark(landmark)
         return [RobotSpeech.START_STATE_RECORDED, GazeGoal.NOD]
-=======
+
     def _freeze_head(self, __=None):
         '''Freezes the head.
 
@@ -710,7 +709,6 @@
             [str, int]: a speech response and a GazeGoal.* constant
         '''
         return [RobotSpeech.STEP_RECORDED, GazeGoal.RELAX]
->>>>>>> d60613d4
 
     def _empty_response(self, responses):
         '''Default response to speech commands; returns what it is
