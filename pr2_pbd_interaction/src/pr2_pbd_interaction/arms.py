--- conflicted
+++ resolved
@@ -397,12 +397,7 @@
             arm_index (int): Side.RIGHT or Side.LEFT
         '''
         self.status = ExecutionStatus.EXECUTING
-<<<<<<< HEAD
-        solution, has_solution = Arms.solve_ik_for_arm(self._world, arm_index,
-                                                       arm_state)
-=======
         solution, has_solution = Arms.solve_ik_for_arm(arm_index, arm_state)
->>>>>>> 5cf8ec05
         if has_solution:
             # Do the raw movement (this only moves arm_index arm).
             if arm_index == Side.RIGHT:
